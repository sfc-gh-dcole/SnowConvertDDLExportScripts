--- conflicted
+++ resolved
@@ -1,1098 +1,754 @@
-<<<<<<< HEAD
-﻿#
-# extract-sql-server-ddl.ps1
-=======
-#
-
-# version 2.1 Derrick Cole, Snowflake Computing
-
->>>>>>> e8541dc9
-#
-# see co-located Revision-History.txt for additional information
-#
-
-<#
-    .SYNOPSIS
-    Extracts object DDL from a SQL Server instance.
-
-    .DESCRIPTION
-    Connects to an instance of SQL Server and, for each database/schema that survives inclusion/exclusion filters, retrieves object Data Definition Language (DDL) to files in a specified directory.
-
-    .PARAMETER ServerName
-    The server to connect to.  Default is to connect to the server executing the script (i.e., localhost).
-    
-    .PARAMETER InstanceName
-    The named instance to use on **ServerName**.  Default is to use the default instance on **ServerName** (i.e., MSSQLSERVER).
-
-    .PARAMETER PortNumber
-    The port number to use on **ServerName**.  Overrides **InstanceName** if **InstanceName** is also specified.  Default is to not use a port number.
-
-    .PARAMETER UserName
-    The user name to use with SQL Authentication.  Default is to use the currently-logged-in user with Windows Authentication.
-
-    .PARAMETER Password
-    The password associated with **UserName** to use with SQL Authentication.  Default is to use the currently-logged-in user with Windows Authentication.
-
-    .PARAMETER ScriptDirectory
-    The top-level directory under which server-, instance-, database-, and object-related files are stored.  Default is '.\ScriptDirectory'.
-
-    .PARAMETER IncludeDatabases
-    Which database(s) to include via a comma-delimited list of patterns (using PowerShell -match syntax).  Default is to include all (other than SQL Server system databases; see **IncludeSystemDatabases**).
-
-    .PARAMETER ExcludeDatabases
-    Which database(s) to exclude via a comma-delimited list of patterns (using PowerShell -match syntax).  Default is to exclude none.
-
-    .PARAMETER IncludeSchemas
-    Which schema(s) to include via a comma-delimited list of patterns (using PowerShell -match syntax).  Default is to include all.
-
-    .PARAMETER ExcludeSchemas
-    Which schema(s) to exclude via a comma-delimited list of patterns (using PowerShell -match syntax).  Default is to exclude none.
-
-    .PARAMETER IncludeSystemDatabases
-    Specify whether to include SQL Server system databases when applying **IncludeDatabases** and **ExcludeDatabases** filters.  Default is to exclude SQL Server system databases.
-
-    .PARAMETER ExistingDirectoryAction
-    Specify whether to automatically 'delete' or 'keep' existing directories in **ScriptDirectory**.  Default is to interactively prompt whether to 'delete' or 'keep' each existing directory encountered.
-
-    .PARAMETER NoSysAdminAction
-    Specify whether to automatically 'stop' or 'continue' execution should the authenticated user not be a member of the 'sysadmin' group on **InstanceName** or if role membership cannot be determined.  Default is to interactively prompt whether to 'stop' or 'continue' execution.
-
-    .INPUTS
-    None.  You cannot pipe objects to this script.
-
-    .OUTPUTS
-    System.String.
-
-    .NOTES
-<<<<<<< HEAD
-    This script must be executed on a device running Windows.
-    This script requires PowerShell version 5 or later.
-=======
->>>>>>> e8541dc9
-    It is HIGHLY RECOMMENDED that the user connecting to the instance have the sysadmin server role.  The script checks for this and warns if not the case, as errors or an incomplete extract may result.
-    The database object types retrieved by this script are relative to SQL Server 2019.  Prior versions of SQL Server may produce a benign "can not find an overload for EnumObjects" error during extraction.  This can be ignored.
-    The current version of this script does not support named pipe connections.
-
-    .LINK
-    For more information on the Microsoft SqlServer SMO assemblies used by this script, please visit: https://docs.microsoft.com/en-us/sql/relational-databases/server-management-objects-smo/installing-smo
-
-    .LINK
-    For more information on PowerShell match syntax, please visit: https://docs.microsoft.com/en-us/powershell/module/microsoft.powershell.core/about/about_regular_expressions
-
-#>
-
-[CmdletBinding(PositionalBinding=$false)]
-param(
-<<<<<<< HEAD
-=======
-
->>>>>>> e8541dc9
-    [string]$ServerName,
-    [string]$InstanceName,
-    [string]$PortNumber,
-    [string]$UserName,
-    [string]$Password,
-    [string]$ScriptDirectory,
-<<<<<<< HEAD
-    [string]$IncludeDatabases,
-    [string]$ExcludeDatabases,
-    [string]$IncludeSchemas,
-    [string]$ExcludeSchemas,
-    [switch]$IncludeSystemDatabases,
-=======
-    [string[]]$IncludeDatabases,
-    [string[]]$ExcludeDatabases,
-    [string[]]$IncludeSchemas,
-    [string[]]$ExcludeSchemas,
-    [switch]$IncludeSystemDatabases,
-
->>>>>>> e8541dc9
-    [ValidateSet('delete', 'keep')][string]$ExistingDirectoryAction,
-    [ValidateSet('continue', 'stop')][string]$NoSysAdminAction
-)
-
-# initialize
-set-psdebug -strict
-$ErrorActionPreference = 'stop'
-<<<<<<< HEAD
-$version = 'v2.5'
-$hostName = [System.Net.Dns]::GetHostName()
-$os = [System.Environment]::OSVersion.Platform
-$startTime = Get-Date
-try {
-    $failures = @()
-
-    # check operating system
-    $requiredOs = 'Win32NT'
-    switch($os -eq $requiredOs) {
-        $true { Write-Host "Operating system is $($os)." }
-        $false { $failures.Add("Windows operating system required.") }
-    }
-
-    # check powershell version
-    $minimumPowerShellVersionNumber = 5
-    switch($PSVersionTable.PSVersion.Major -ge $minimumPowerShellVersionNumber) {
-        $true { Write-Host "PowerShell $($PSVersionTable.PSVersion) installed." }
-        $false { $failures.Add("PowerShell $($minimumPowerShellVersionNumber).0 or later required.") }
-    }
-
-    # load required assemblies
-    $requiredModule = "SqlServer"
-    $requiredAssemblies = @(
-        "Smo",
-        "ConnectionInfo",
-        "SqlClrProvider",
-        "Management.Sdk.Sfc",
-        "SqlEnum",
-        "Dmf.Common"
-    )
-    $loadFailed = $false
-    if ($failures.Count -eq 0) {
-        try {
-            foreach ($requiredAssembly in $requiredAssemblies) {
-                if ($null -eq [System.Reflection.Assembly]::LoadWithPartialName("Microsoft.$($requiredModule).$($requiredAssembly)")) { throw }
-            }
-            Write-Host "Required $($requiredModule) assemblies loaded."
-        }
-        catch {
-            $failures.Add("Required $($requiredModule) assemblies not loaded.")
-            $loadFailed = $true
-        }
-    }
-    else {
-        $failures.Add("Skipped loading of required $($requiredModule) assemblies.")
-    }
-
-    if ($failures.Count -gt 0) {
-        throw $failures -Join "\n"
-    }
-}
-catch {
-    Write-Warning $_
-    if ($loadFailed) {
-        Write-Host @"
-
-As PowerShell Administrator, please execute the following on $($hostname):
-"@
-        if ($null -eq (Get-Module -ListAvailable -Name $requiredModule)) {
-            Write-Host @"
-
-# answer 'Y' in response to any prompts received
-Install-Module -Name $($requiredModule) -AllowClobber
-"@
-        }
-        Write-Host @"
-
-# ensure the required $($requiredModule) assemblies are published to the Global Assembly Cache
-`$requiredAssemblies = @("$($requiredAssemblies -Join '", "')")
-`$modulePath = [System.IO.Path]::GetDirectoryName((Get-Module -ListAvailable -Name $($requiredModule)).Path)
-[System.Reflection.Assembly]::LoadWithPartialName("System.EnterpriseServices") | Out-Null
-`$publish = New-Object System.EnterpriseServices.Internal.Publish
-Foreach (`$requiredAssembly in `$requiredAssemblies) { `$publish.GacInstall("`$(`$modulePath)\Microsoft.$($requiredModule).`$(`$requiredAssembly).dll") }
-
-Once the above action(s) are executed successfully on $($hostname) as PowerShell Administrator, please open a new PowerShell session on $($hostname) and re-execute the extraction script.
-"@
-            Write-Warning "If circumstances prevent taking any of the above action(s) on devices like $($hostname), the extraction script must be executed on a device running SQL Server."
-    }
-    Exit 1
-}
-Write-Host "[ $($MyInvocation.MyCommand.Name) version $($version) on $($hostName), start time $($startTime) ]"
-
-=======
-$version = 'v2.0'
-
-$hostName = $env:COMPUTERNAME
-$startTime = Get-Date
-Write-Host "[ $($MyInvocation.MyCommand.Name) version $($version) on $($hostName), start time $($startTime) ]"
-
-
->>>>>>> e8541dc9
-function Get-Response {
-    param(
-        [string]$prompt,
-        [string]$defaultDisplayed,
-        [string]$defaultActual
-    )
-    $value = Read-Host -Prompt "$($prompt) [$($defaultDisplayed)]"
-    if ($value.Trim().Length -gt 0) { $value } else { $defaultActual }
-}
-
-function Get-Choice {
-    param(
-        [string]$prompt,
-        [string]$firstChoice,
-        [string]$secondChoice,
-        [string]$defaultChoice
-    )
-    do {
-        $value = Get-Response -prompt $prompt -defaultDisplayed $defaultChoice -defaultActual $defaultChoice
-    } while (!($value.Trim().ToUpper() -eq $firstChoice.Trim().ToUpper() -or $value.Trim().ToUpper() -eq $secondChoice.Trim().ToUpper()))
-    return $value.Trim().ToUpper()
-}
-
-function Get-Value {
-    param(
-        [string]$prompt
-    )
-    do {
-        $value = Read-Host -Prompt $prompt
-    } while ($value.Trim().Length -eq 0)
-    return $value
-}
-
-function Get-Password {
-    param(
-        [string]$prompt
-    )
-    $secureString = Read-Host -Prompt $prompt -AsSecureString
-    return [Runtime.InteropServices.Marshal]::PtrToStringAuto([Runtime.InteropServices.Marshal]::SecureStringToBSTR($secureString))
-}
-
-function Confirm-NoSysAdminAction {
-    param(
-        [string]$warning
-    )
-    Write-Warning $warning
-    if ('' -eq $NoSysAdminAction) {
-        if ('S' -eq (Get-Choice -prompt "[C]ontinue with extraction or [S]top?" -firstChoice 'C' -secondChoice 'S' -defaultChoice 'S')) { Exit 1 }
-    } else {
-        Write-Host "[C]ontinue with extraction or [S]top? $($NoSysAdminAction)"
-        if ('STOP' -eq $NoSysAdminAction.ToUpper()) { Exit 1 }
-    }
-}
-
-function Confirm-ExistingDirectoryAction {
-    param(
-        [string]$directory
-    )
-    Write-Warning "Directory $($directory) exists."
-    if ('' -eq $ExistingDirectoryAction) {
-        if ('K' -eq (Get-Choice -prompt "[K]eep existing directory or [D]elete?" -firstChoice 'K' -secondChoice 'D' -defaultChoice 'D')) {
-            return 'KEEP'
-        } else {
-            return 'DELETE'
-        }
-    } else {
-        Write-Host "[K]eep existing directory or [D]elete? $($ExistingDirectoryAction)"
-        return $ExistingDirectoryAction.ToUpper()
-    }
-}
-
-function Confirm-DirectoryExists {
-    param(
-        [string]$directory
-    )
-    if (Test-Path -Path $directory -PathType Container) {
-        if ('DELETE' -eq (Confirm-ExistingDirectoryAction -directory $directory)) {
-            try {
-                Remove-Item -Path $directory -Recurse
-                Write-Host "Deleted directory '$($directory)'"
-            }
-            catch {
-                Write-Warning "Error deleting directory '$($directory)': $_"
-<<<<<<< HEAD
-=======
-
->>>>>>> e8541dc9
-                Exit 1
-            }
-        }
-    }
-<<<<<<< HEAD
-=======
-
->>>>>>> e8541dc9
-    if (!(Test-Path -Path $directory -PathType Container)) {
-        try {
-            $null = New-Item -Path $directory -ItemType Directory -Force
-            Write-Host "Created directory '$($directory)'"
-        }
-        catch {
-            Write-Warning "Error creating directory '$($directory)': $_"
-<<<<<<< HEAD
-=======
-
->>>>>>> e8541dc9
-            Exit 1
-        }
-    }
-}
-
-<<<<<<< HEAD
-function Get-ServerObjectDdl {
-    param(
-        [object[]]$objects,
-        [string]$type
-    )
-
-    if ($objects) {
-        try {
-
-            # start with fresh extraction of this database object type
-            $scripterFile = "$($instanceDirectory)\DDL_$($type).sql"
-            Remove-Item -Path $scripterFile -ErrorAction Ignore
-            $scripter.Options.Filename = $scripterFile
-
-            $objectsProcessed = 0
-            $objectsErrored = 0
-            for ($i = 0; $i -lt $objects.Count; $i++) {
-                try {
-                    # save object summary
-                    [PSCustomObject]@{
-                        "Script Version" = $version
-                        "Run Date" = $startTime
-                        "Server" = $serverName
-                        "Instance" = $instanceName
-                        "Database" = $null
-                        "Schema" = $null
-                        "Name" = $objects[$i].Name
-                        "Type" = $type
-                        "Encrypted" = $false
-                        "DDL File" = $scripterFile
-                    } | Export-Csv -Path "$($ScriptDirectory)\object_inventory.csv" -NoTypeInformation -Append
-
-                    $urnCollection = New-Object Microsoft.SqlServer.Management.Smo.UrnCollection
-                    $urnCollection.add($objects[$i].urn)
-                    $scripter.script($urnCollection)
-                    $objectsProcessed += 1
-                }
-                catch {
-                    $objectsErrored += 1
-                    Write-Warning $_
-                }
-                $percentComplete = ($i / $objects.Count) * 100
-                Write-Progress -Activity "Extracting $($objects.Count) object(s) to $($scripterFile)..." -Status "$($percentComplete)% complete" -PercentComplete $percentComplete
-            }
-            Write-Host "Retrieved $($objectsProcessed) of $($objects.Count) object(s) of type '$($type)' ($($objectsErrored) errors) from instance '$($ServerInstance)'"
-            $global:totalObjectsProcessed += $objectsProcessed
-            $global:totalObjectsErrored += $objectsErrored
-            $global:totalObjectsToProcess += $objects.Count
-        }
-        catch {
-            Write-Warning $_
-        }
-    }
-    else {
-        Write-Warning "No objects of type '$($type)' found in instance '$($ServerInstance)'"
-    }
-}
-
-function Get-DatabaseObjectDdl {
-    param(
-        [object[]]$objects,
-        [string]$type,
-        [switch]$isTableType = $false
-    )
-
-    try {
-        if ($objects) {
-            $objectsToProcess = $objects |
-                Where-Object { !($_.Name[0] -eq "#") } |
-                Where-Object { !($_.DatabaseObjectTypes -eq "Schema" -and ($_.Name -eq "sys" -or $_.Name -eq "INFORMATION_SCHEMA")) } |
-                Where-Object { !($_.Schema -eq "sys" -or $_.Schema -eq "INFORMATION_SCHEMA") } |
-                Where-Object { $_.Schema -match ($IncludeSchemas -Split "," -Join "|") }
-            if ('' -ne $ExcludeSchemas) {
-                $objectsToProcess = $objectsToProcess | Where-Object { $_.Schema -notmatch ($ExcludeSchemas -Split "," -Join "|") }
-            }
-
-            if ($objectsToProcess) {
-
-                # start with fresh extraction of this database object type
-                $scripterFile = "$($databaseDirectory)\DDL_$($type).sql"
-                Remove-Item -Path $scripterFile -ErrorAction Ignore
-                $scripter.Options.Filename = $scripterFile
-
-                $objectsProcessed = 0
-                $objectsEncrypted = 0
-                $objectsErrored = 0
-                for ($i = 0; $i -lt $objectsToProcess.Count; $i++) {
-                    try {
-                        $encrypted = $objectsToProcess[$i].IsEncrypted -or $false
-                        $ddlFile = if ($encrypted) { $null } else { $scripterFile }
-
-                        # save object summary
-                        [PSCustomObject]@{
-                            "Script Version" = $version
-                            "Run Date" = $startTime
-                            "Server" = $serverName
-                            "Instance" = $instanceName
-                            "Database" = $database.Name
-                            "Schema" = $objectsToProcess[$i].Schema
-                            "Name" = $objectsToProcess[$i].Name
-                            "Type" = $type
-                            "Encrypted" = $encrypted
-                            "DDL File" = $ddlFile
-                        } | Export-Csv -Path "$($ScriptDirectory)\object_inventory.csv" -NoTypeInformation -Append
-
-                        switch($encrypted) {
-                            $true {
-                                $objectsEncrypted += 1
-                                Write-Warning "object '$($database.Name).$($objectsToProcess[$i].Schema).$($objectsToProcess[$i].Name)' encrypted, not retrieved"
-                            }
-                            $false {
-                                if ($isTableType) {
-
-                                    # save table summary
-                                    [PSCustomObject]@{
-                                        "Script Version" = $version
-                                        "Run Date" = $startTime
-                                        "Server" = $serverName
-                                        "Instance" = $instanceName
-                                        "Database" = $database.Name
-                                        "Schema" = $objectsToProcess[$i].Schema
-                                        "Name" = $objectsToProcess[$i].Name
-                                        "Data Space Used (KB)" = $objectsToProcess[$i].DataSpaceUsed
-                                        "Index Space Used (KB)" = $objectsToProcess[$i].IndexSpaceUsed
-                                        "Row Count" = $objectsToProcess[$i].RowCount
-                                    } | Export-Csv -Path "$($ScriptDirectory)\table_summary.csv" -NoTypeInformation -Append
-                                }
-
-                                $urnCollection = New-Object Microsoft.SqlServer.Management.Smo.UrnCollection
-                                $urnCollection.add($objectsToProcess[$i].urn)
-                                $scripter.script($urnCollection)
-                                $objectsProcessed += 1
-                            }
-                        }
-                    }
-                    catch {
-                        $objectsErrored += 1
-                        Write-Warning $_
-                    }
-                    $percentComplete = ($i / $objectsToProcess.Count) * 100
-                    Write-Progress -Activity "Extracting $($objectsToProcess.Count) object(s) to $($scripterFile)..." -PercentComplete $percentComplete
-                }
-                Write-Host "Retrieved $($objectsProcessed) of $($objectsToProcess.Count) object(s) of type '$($type)' ($($objectsEncrypted) encrypted, $($objectsErrored) errors) from database '$($database.Name)'"
-                $global:totalObjectsProcessed += $objectsProcessed
-                $global:totalObjectsEncrypted += $objectsEncrypted
-                $global:totalObjectsErrored += $objectsErrored
-                $global:totalObjectsToProcess += $objectsToProcess.Count
-                if ($isTableType) {
-                    $global:totalTablesProcessed += $objectsProcessed
-                    $global:totalTablesToProcess += $objectsToProcess.Count
-                }
-            } else {
-                Write-Warning "No matching objects of type '$($type)' in database '$($database.Name)'"
-            }
-        } else {
-            Write-Warning "No objects of type '$($type)' found in database '$($database.Name)'"
-        }
-    }
-    catch {
-        Write-Warning $_
-    }
-}
-
-function Skip-NotSupported {
-    param(
-        [string]$type
-    )
-    Write-Warning "Objects of type '$($type)' are not supported on Synapse instances"
-}
-
-# provide parameter-less instructions
-if ($PSBoundParameters.Count -eq 0) {
-    Write-Host ""
-    Write-Warning "PLEASE READ THE FOLLOWING"
-    Write-Host @"
-
-You are executing the SQL Server DDL extraction script without specifying any parameters on the command line.
-
-You will now be prompted to enter values for the following parameters:
-- The name of the server to connect to
-- Whether to specify the server instance to connect to by either the instance's NAME or the instance's PORT number
-- The actual instance NAME or instance PORT number to connect to
-- Whether to use WINDOWS or SQL authentication when connecting to the instance
-- If using SQL authentication, the USERNAME and PASSWORD to use when connecting to the instance
-- The top-level directory under which results will be stored
-- Any database(s) on the instance to specifically INCLUDE
-- Any database(s) on the instance to specifically EXCLUDE
-- Any schema(s) in any database(s) to specifically INCLUDE
-- Any schema(s) in any database(s) to specifically EXCLUDE
-- Whether to include system databases for consideration in the extraction process
-
-FOR EACH PROMPT:
-- Please read the prompt before entering a response.
-- Valid prompt choices are indicated with brackets.
-- Default choices (if any) are indicated with brackets at the end of the prompt.
-
-For example, if presented with the following prompt:
-
-    Use [N]ame or [P]ort number to specify instance on $($ServerName)? [N]
-
-You can either:
-- Enter an 'N' or an 'n' followed by ENTER,
-- Enter a 'P' or a 'p' followed by ENTER, or
-- Press ENTER to accept the default of 'N'
-
-Any other entry will repeat the prompt.
-
-"@
-    if ('S' -eq (Get-Choice -prompt "[C]ontinue with extraction or [S]top?" -firstChoice 'C' -secondChoice 'S' -defaultChoice 'S')) { Exit 1 }
-}
-
-# confirm acknowledgement of importance of sysadmin role
-Write-Host ""
-Confirm-NoSysAdminAction -warning "It is HIGHLY RECOMMENDED that the user accessing the SQL Server instance have the 'sysadmin' role.  Otherwise, extraction may be incomplete and/or errors may occur."
-
-# confirm parameter values if overrides not specified on the command line
-$IsSynapseInstance = $false
-if (!($PSBoundParameters.ContainsKey('ServerName'))) {
-    $ServerName = Get-Response -prompt 'Enter the server name to connect to' -defaultDisplayed $hostname -defaultActual $hostname
-}
-if ($ServerName -match '.azuresynapse.net$') {
-    $IsSynapseInstance = $true
-}
-if (!($PSBoundParameters.ContainsKey('InstanceName') -and !($PSBoundParameters.ContainsKey('PortNumber')))) {
-=======
-
-# check powershell version
-$minimumPowerShellVersionNumber = 5
-switch($PSVersionTable.PSVersion.Major -ge $minimumPowerShellVersionNumber) {
-    $true { Write-Host "PowerShell $($PSVersionTable.PSVersion) installed." }
-    $false {
-        Write-Warning "PowerShell $($minimumPowerShellVersionNumber).0 or later required."
-        Exit 1
-    }
-}
-
-# load required assemblies
-$requiredModule = "SqlServer"
-$requiredAssemblies = @(
-    "Smo",
-    "ConnectionInfo",
-    "SqlClrProvider",
-    "Management.Sdk.Sfc",
-    "SqlEnum",
-    "Dmf.Common"
-)
-try {
-    foreach ($requiredAssembly in $requiredAssemblies) {
-        if ($null -eq [System.Reflection.Assembly]::LoadWithPartialName("Microsoft.$($requiredModule).$($requiredAssembly)")) { throw }
-    }
-    Write-Host "Required assemblies loaded."
-}
-catch {
-    Write-Warning "Required assemblies not loaded."
-    Write-Host @"
-As PowerShell Administrator, please execute the following on $($hostname):
-
-"@
-    if ($null -eq (Get-Module -ListAvailable -Name $requiredModule)) {
-        Write-Host @"
-    # answer 'Y' in response to any prompts received
-    Install-Module -Name $($requiredModule) -AllowClobber
-
-"@
-    }
-    Write-Host @"
-    # ensure the required $($requiredModule) assemblies are published to the Global Assembly Cache
-    `$requiredAssemblies = @("$($requiredAssemblies -Join '", "')")
-    `$modulePath = [System.IO.Path]::GetDirectoryName((Get-Module -ListAvailable -Name $($requiredModule)).Path)
-    [System.Reflection.Assembly]::LoadWithPartialName("System.EnterpriseServices") | Out-Null
-    `$publish = New-Object System.EnterpriseServices.Internal.Publish
-    Foreach (`$requiredAssembly in `$requiredAssemblies) { `$publish.GacInstall("`$(`$modulePath)\Microsoft.$($requiredModule).`$(`$requiredAssembly).dll") }
-
-Once the above action(s) are executed successfully on $($hostname) as PowerShell Administrator, please open a new PowerShell session on $($hostname) and re-execute the extraction script.
-"@
-    Write-Warning "If circumstances prevent taking any of the above action(s) on devices like $($hostname), the extraction script must be executed on a device running SQL Server."
-    Exit 1
-}
-
-# confirm parameter values if overrides not specified on the command line
-if (!($PSBoundParameters.ContainsKey('ServerName'))) {
-    $ServerName = Get-Response -prompt 'Enter the server name to connect to' -defaultDisplayed $hostname -defaultActual $hostname
-}
-if (!($PSBoundParameters.ContainsKey('InstanceName') -and $PSBoundParameters.ContainsKey('PortNumber'))) {
->>>>>>> e8541dc9
-    $choice = Get-Choice -prompt "Use [N]ame or [P]ort number to specify instance on $($ServerName)?" -firstChoice 'N' -secondChoice 'P' -defaultChoice 'N'
-    if ($choice -eq 'P') {
-        $PortNumber = Get-Value -prompt 'Enter the instance port number'
-        $InstanceName = ''
-    } else {
-<<<<<<< HEAD
-        $InstanceName = Get-Response -prompt 'Enter the instance name' -defaultDisplayed 'MSSQLSERVER' -defaultActual ''
-    }
-} elseif (!($PSBoundParameters.ContainsKey('InstanceName'))) {
-=======
-        $InstanceName = Get-Response -prompt 'Enter the instance name' -defaultDisplayed 'default instance' -defaultActual ''
-    }
-} elseif ($PSBoundParameters.ContainsKey('PortNumber')) {
->>>>>>> e8541dc9
-    $InstanceName = ''
-}
-if (!($PSBoundParameters.ContainsKey('UserName') -and $PSBoundParameters.ContainsKey('Password'))) {
-    $choice = Get-Choice -prompt "Use [W]indows or [S]QL Server authentication to connect to $($ServerName)?" -firstChoice 'W' -secondChoice 'S' -defaultChoice 'W'
-    if ($choice -eq 'S') {
-        $UserName = Get-Value -prompt "Enter the user name to connect to $($ServerName)"
-        $Password = Get-Password -prompt "Enter the password for $($UserName)"
-    }
-} elseif ($PSBoundParameters.ContainsKey('UserName') -and !($PSBoundParameters.ContainsKey('Password'))) {
-    $Password = Get-Password -prompt "Enter the password for $($UserName)"
-} elseif ($PSBoundParameters.ContainsKey('Password') -and !($PSBoundParameters.ContainsKey('UserName'))) {
-    $UserName = Get-Value -prompt "Enter the user name to connect to $($ServerName)"
-}
-if (!($PSBoundParameters.ContainsKey('ScriptDirectory'))) {
-    $ScriptDirectory = "$($pwd)\ScriptDirectory"
-    $ScriptDirectory = Get-Response -prompt 'Enter the script output directory' -defaultDisplayed $ScriptDirectory -defaultActual $ScriptDirectory
-}
-if (!($PSBoundParameters.ContainsKey('IncludeDatabases'))) {
-    $IncludeDatabases = Get-Response -prompt "Enter comma-delimited set of databases to include" -defaultDisplayed 'All' -defaultActual '.*'
-}
-if (!($PSBoundParameters.ContainsKey('ExcludeDatabases'))) {
-<<<<<<< HEAD
-    $ExcludeDatabases = Get-Response -prompt "Enter comma-delimited set of databases to exclude" -defaultDisplayed 'None' -defaultActual ''
-=======
-    $ExcludeDatabases = Get-Response -prompt "Enter comma-delimited set of databases to exclude" -defaultDisplayed 'None' -defaultActual ' '
->>>>>>> e8541dc9
-}
-if (!($PSBoundParameters.ContainsKey('IncludeSchemas'))) {
-    $IncludeSchemas = Get-Response -prompt "Enter comma-delimited set of schemas to include" -defaultDisplayed 'All' -defaultActual '.*'
-}
-if (!($PSBoundParameters.ContainsKey('ExcludeSchemas'))) {
-<<<<<<< HEAD
-    $ExcludeSchemas = Get-Response -prompt "Enter comma-delimited set of schemas to exclude" -defaultDisplayed 'None' -defaultActual ''
-=======
-    $ExcludeSchemas = Get-Response -prompt "Enter comma-delimited set of schemas to exclude" -defaultDisplayed 'None' -defaultActual ' '
->>>>>>> e8541dc9
-}
-if (!($PSBoundParameters.ContainsKey('IncludeSystemDatabases'))) {
-    $choice = Get-Choice -prompt "Include SQL Server system databases? [Y]es/[N]o" -firstChoice 'Y' -secondChoice 'N' -defaultChoice 'N'
-    $IncludeSystemDatabases = switch($choice) {
-        'Y' { $true }
-        default { $false }
-    }
-}
-
-<<<<<<< HEAD
-# confirm ready to proceed
-Write-Warning "The extraction will now proceed with the supplied parameter values"
-if ('S' -eq (Get-Choice -prompt "[C]ontinue with extraction or [S]top?" -firstChoice 'C' -secondChoice 'S' -defaultChoice 'S')) { Exit 1 }
-
-=======
->>>>>>> e8541dc9
-# initiate a (TCP) connection to (specified/unspecified) port else to (default/named) instance on (local/remote) server using (Windows/SQL) authentication
-try {
-    $connectionString = @{
-        "Data Source" = "$(if ('' -ne $PortNumber) { 'tcp:' } else { '' })$(if ($ServerName -eq $hostname) { '(local)' } else { $ServerName })$(if ('' -ne $PortNumber) { ",$($PortNumber)" } elseif ($InstanceName.length -gt 0) { "\$($InstanceName)" } else { '' })"
-        "Integrated Security" = "True"
-        "Persist Security Info" = "False"
-        "MultipleActiveResultSets" = "False"
-        "Encrypt" = "False"
-        "TrustServerCertificate" = "False"
-        "Connection Timeout" = "30"
-    }
-    if ($UserName) {
-        $connectionString["Integrated Security"] = "False"
-        $connectionString["User ID"] = $UserName
-        $connectionString["Password"] = $Password
-    }
-    $connectionString = ($connectionString.GetEnumerator() | Foreach-Object { "$($_.Key)=$($_.Value)" }) -Join ";"
-
-<<<<<<< HEAD
-=======
-
->>>>>>> e8541dc9
-    $sqlConnection = New-Object System.Data.SqlClient.SqlConnection $connectionString
-    $serverConnection = New-Object Microsoft.SqlServer.Management.Common.ServerConnection $sqlConnection
-    $server = New-Object Microsoft.SqlServer.Management.Smo.Server $serverConnection
-    switch($null -ne $server.Version) {
-<<<<<<< HEAD
-=======
-
->>>>>>> e8541dc9
-        $true {
-            try {
-                $sqlCommand = New-Object System.Data.SqlClient.SqlCommand
-                $sqlCommand.Connection = $sqlConnection
-                $sqlCommand.CommandTimeout = 0
-
-                # get actual server name and instance name
-                try {
-                    $sqlCommand.CommandText = @'
-declare
-	@e varchar(128) = cast(serverproperty('edition') as varchar(128));
-begin
-	select
-		case when lower(@e) like '%azure%' then serverproperty('servername') else serverproperty('machinename') end servername,
-		case when lower(@e) like '%azure%' then replace(@e, ' ', '_') else isnull(serverproperty('instancename'), 'MSSQLSERVER') end instancename;
-end
-'@
-                    $result = $sqlCommand.ExecuteReader()
-                    if ($result.Read()) {
-                        $ServerName = $result.GetValue(0)
-                        $InstanceName = $result.GetValue(1)
-                    } else {
-                        throw "'$($sqlCommand.CommandText)' returned no data, retaining supplied server/instance names."
-                    }
-                }
-                catch {
-                    Write-Warning $_
-                }
-                finally {
-                    $result.Close()
-                }
-                $ServerInstance = "$($ServerName)\$($InstanceName)"
-                Write-Host "Connected to instance '$($ServerInstance)' (SQL Server version $($server.Version))."
-
-                # check connected user for sysadmin role
-                $sysadmin = 'sysadmin'
-                try {
-                    $sqlCommand.CommandText = "select SUSER_NAME(), IS_SRVROLEMEMBER('$($sysadmin)')"
-                    $result = $sqlCommand.ExecuteReader()
-                    if ($result.Read()) {
-                        $suser_name = if ('' -ne $result.GetValue(0)) { " '$($result.GetValue(0))'" } else { '' }
-                        switch(1 -eq $result.GetValue(1)) {
-                            $true { Write-Host "User$($suser_name) has '$($sysadmin)' role on instance '$($ServerInstance)'." }
-                            $false { Confirm-NoSysAdminAction -warning "User$($suser_name) does not have '$($sysadmin)' role on instance '$($ServerInstance)'.  Extraction may be incomplete and/or errors may occur." }
-                        }
-                    } else {
-                        throw
-                    }
-                }
-                catch {
-                    Confirm-NoSysAdminAction -warning "Unable to obtain role memberships for user from instance '$($ServerInstance)'.  Extraction may be incomplete and/or errors may occur."
-                }
-                finally {
-                    $result.Close()
-                }
-            }
-            catch {
-                throw $_
-            }
-            finally {
-                $sqlCommand.Connection.Close()
-            }
-        }
-        $false { throw "Not connected to '$($ServerName)'" }
-<<<<<<< HEAD
-=======
-
->>>>>>> e8541dc9
-    }
-}
-catch {
-    Write-Warning $_
-    Exit 1
-}
-
-<<<<<<< HEAD
-=======
-
->>>>>>> e8541dc9
-# initialize scripter
-try {
-    $scripter = New-Object Microsoft.SqlServer.Management.Smo.Scripter $serverConnection
-    $scripter.Options.ToFileOnly = $true
-    $scripter.Options.AppendToFile = $true
-    $scripter.Options.DRIAll = $true
-    $scripter.Options.Indexes = $true
-    $scripter.Options.Triggers = $true
-    $scripter.Options.ScriptBatchTerminator = $true
-    $scripter.Options.ExtendedProperties = $true
-    Write-Host "Scripter object initialized."
-}
-catch {
-    Write-Warning "Error initializing scripter object: $_"
-    Exit 1
-}
-
-# set up initial directories
-<<<<<<< HEAD
-Confirm-DirectoryExists -directory $ScriptDirectory
-Confirm-DirectoryExists -directory ($instanceDirectory = "$($ScriptDirectory)\$($ServerInstance)")
-
-=======
-
-Confirm-DirectoryExists -directory $ScriptDirectory
-Confirm-DirectoryExists -directory ($instanceDirectory = "$($ScriptDirectory)\$($ServerInstance)")
-
-
->>>>>>> e8541dc9
-# save server summary
-[PSCustomObject]@{
-    "Script Version" = $version
-    "Run Date" = $startTime
-    "Server" = $serverName
-    "Instance" = $instanceName
-    "Version" = $server.Version
-    "Product Level" = $server.ProductLevel
-    "Update Level" = $server.UpdateLevel
-    "Host Platform" = $server.HostPlatform
-    "Host Distribution" = $server.HostDistribution
-} | Export-Csv -Path "$($ScriptDirectory)\server_summary.csv" -NoTypeInformation -Append
-
-# get databases
-if ($server.Databases.Count -gt 0) {
-<<<<<<< HEAD
-    $databases = $server.Databases | Where-Object { ($_.Name -match ($IncludeDatabases -Split "," -Join "|")) -and (!$_.IsSystemObject -or $IncludeSystemDatabases) }
-    if ('' -ne $ExcludeDatabases) {
-        $databases = $databases | Where-Object { $_.Name -notmatch ($ExcludeDatabases -Split "," -Join "|") }
-    }
-=======
-    $databases = $server.Databases | Where-Object { ($_.Name -match ($IncludeDatabases -Join "|")) -and (!$_.IsSystemObject -or $IncludeSystemDatabases) -and ($_.Name -notmatch ($ExcludeDatabases -Join "|")) }
->>>>>>> e8541dc9
-    if ($databases.Count -eq 0) {
-        Write-Warning "Existing databases on '$($ServerInstance)' did not survive specified inclusion/exclusion criteria."
-        Exit 1
-    }
-} else {
-    Write-Warning "No databases found on '$($ServerInstance)'."
-    Exit 1
-}
-
-<<<<<<< HEAD
-# set total counters
-=======
-
-function Get-ServerObjectDdl {
-    param(
-        [object[]]$objects,
-        [string]$type
-    )
-
-    try {
-        if ($objects.Count -eq 0) { throw "No objects of type '$($type)' found in instance '$($ServerInstance)'" }
-
-        # start with fresh extraction of this database object type
-        $urnCollection = New-Object Microsoft.SqlServer.Management.Smo.UrnCollection
-        $scripterFile = "$($instanceDirectory)\DDL_$($type).sql"
-        Remove-Item -Path $scripterFile -ErrorAction Ignore
-        $scripter.Options.Filename = $scripterFile
-
-        $objectsProcessed = 0
-        $objectsErrored = 0
-        foreach ($object in $objects) {
-            try {
-                # save object summary
-                [PSCustomObject]@{
-                    "Script Version" = $version
-                    "Run Date" = $startTime
-                    "Server" = $serverName
-                    "Instance" = $instanceName
-                    "Database" = $null
-                    "Schema" = $null
-                    "Name" = $object.Name
-                    "Type" = $type
-                    "Encrypted" = $false
-                    "DDL File" = $scripterFile
-                } | Export-Csv -Path "$($ScriptDirectory)\object_inventory.csv" -NoTypeInformation -Append
-
-                $urnCollection.add($object.urn)
-                $objectsProcessed += 1
-            }
-            catch {
-                $objectsErrored += 1
-                Write-Warning $_
-            }
-        }
-        if ($objectsProcessed -gt 0) {
-            $scripter.script($urnCollection)
-        }
-        Write-Host "Retrieved $($objectsProcessed) of $($objects.Count) object(s) of type '$($type)' ($($objectsErrored) errors) from instance '$($ServerInstance)'"
-        $global:totalObjectsProcessed += $objectsProcessed
-        $global:totalObjectsErrored += $objectsErrored
-        $global:totalObjectsToProcess += $objects.Count
-    }
-    catch {
-        Write-Warning $_
-    }
-}
-
-
-function Get-DatabaseObjectDdl {
-    param(
-        [object[]]$objects,
-        [string]$type,
-        [switch]$isTableType = $false
-    )
-
-    try {
-        $objectsToProcess = $objects |
-            Where-Object { !($_.Name[0] -eq "#") } |
-            Where-Object { !($_.DatabaseObjectTypes -eq "Schema" -and ($_.Name -eq "sys" -or $_.Name -eq "INFORMATION_SCHEMA")) } |
-            Where-Object { !($_.Schema -eq "sys" -or $_.Schema -eq "INFORMATION_SCHEMA") } |
-            Where-Object { $_.Schema -match ($IncludeSchemas -Join "|") -and $_.Schema -notmatch ($ExcludeSchemas -Join "|") }
-        if ($objectsToProcess.Count -eq 0) { throw "No objects of type '$($type)' found in database '$($database.Name)'" }
-
-        # start with fresh extraction of this database object type
-        $urnCollection = New-Object Microsoft.SqlServer.Management.Smo.UrnCollection
-        $scripterFile = "$($databaseDirectory)\DDL_$($type).sql"
-        Remove-Item -Path $scripterFile -ErrorAction Ignore
-        $scripter.Options.Filename = $scripterFile
-
-        $objectsProcessed = 0
-        $objectsEncrypted = 0
-        $objectsErrored = 0
-        foreach ($object in $objectsToProcess) {
-            try {
-                $encrypted = $object.IsEncrypted -or $false
-                $ddlFile = if ($encrypted) { $null } else { $scripterFile }
-
-                # save object summary
-                [PSCustomObject]@{
-                    "Script Version" = $version
-                    "Run Date" = $startTime
-                    "Server" = $serverName
-                    "Instance" = $instanceName
-                    "Database" = $database.Name
-                    "Schema" = $object.Schema
-                    "Name" = $object.Name
-                    "Type" = $type
-                    "Encrypted" = $encrypted
-                    "DDL File" = $ddlFile
-                } | Export-Csv -Path "$($ScriptDirectory)\object_inventory.csv" -NoTypeInformation -Append
-
-                switch($encrypted) {
-                    $true {
-                        $objectsEncrypted += 1
-                        Write-Warning "object '$($database.Name).$($object.Schema).$($object.Name)' encrypted, not retrieved"
-                    }
-                    $false {
-                        if ($isTableType) {
-
-                            # save table summary
-                            [PSCustomObject]@{
-                                "Script Version" = $version
-                                "Run Date" = $startTime
-                                "Server" = $serverName
-                                "Instance" = $instanceName
-                                "Database" = $database.Name
-                                "Schema" = $object.Schema
-                                "Name" = $object.Name
-                                "Data Space Used (KB)" = $object.DataSpaceUsed
-                                "Index Space Used (KB)" = $object.IndexSpaceUsed
-                                "Row Count" = $object.RowCount
-                            } | Export-Csv -Path "$($ScriptDirectory)\table_summary.csv" -NoTypeInformation -Append
-                        }
-
-                        $urnCollection.add($object.urn)
-                        $objectsProcessed += 1
-                    }
-                }
-            }
-            catch {
-                $objectsErrored += 1
-                Write-Warning $_
-            }
-        }
-        if ($objectsProcessed -gt 0) {
-            $scripter.script($urnCollection)
-        }
-        Write-Host "Retrieved $($objectsProcessed) of $($objectsToProcess.Count) object(s) of type '$($type)' ($($objectsEncrypted) encrypted, $($objectsErrored) errors) from database '$($database.Name)'"
-        $global:totalObjectsProcessed += $objectsProcessed
-        $global:totalObjectsEncrypted += $objectsEncrypted
-        $global:totalObjectsErrored += $objectsErrored
-        $global:totalObjectsToProcess += $objectsToProcess.Count
-        if ($isTableType) {
-            $global:totalTablesProcessed += $objectsProcessed
-            $global:totalTablesToProcess += $objectsToProcess.Count
-        }
-    }
-    catch {
-        Write-Warning $_
-    }
-}
-
-
-# set total counters
-
->>>>>>> e8541dc9
-$global:totalObjectsProcessed = 0
-$global:totalObjectsEncrypted = 0
-$global:totalObjectsErrored = 0
-$global:totalObjectsToProcess = 0
-$global:totalTablesProcessed = 0
-$global:totalTablesToProcess = 0
-
-<<<<<<< HEAD
-=======
-
->>>>>>> e8541dc9
-# get server\instance-level objects
-Get-ServerObjectDdl -objects $server.LinkedServers -type LinkedServer
-
-# get database-level objects
-$databasesProcessed = 0
-<<<<<<< HEAD
-=======
-
->>>>>>> e8541dc9
-foreach ($database in $databases) {
-    try {
-
-        # set up this database directory
-<<<<<<< HEAD
-        Confirm-DirectoryExists -directory ($databaseDirectory = "$($instanceDirectory)\$($database.Name)")
-
-=======
-
-        Confirm-DirectoryExists -directory ($databaseDirectory = "$($instanceDirectory)\$($database.Name)")
-
-
->>>>>>> e8541dc9
-        # save this database summary
-        [PSCustomObject]@{
-            "Script Version" = $version
-            "Run Date" = $startTime
-            "Server" = $serverName
-            "Instance" = $instanceName
-            "Database" = $database.Name
-            "Size (MB)" = $database.Size
-            "Data Space Usage (KB)" = $database.DataSpaceUsage
-            "Index Space Usage (KB)" = $database.IndexSpaceUsage
-            "Space Available (KB)" = $database.SpaceAvailable
-        } | Export-Csv -Path "$($ScriptDirectory)\database_summary.csv" -NoTypeInformation -Append
-        Write-Host "Retrieved summary information for database '$($database.Name)'"
-
-        # get object types
-        Get-DatabaseObjectDdl -objects $database.Roles -type DatabaseRole
-<<<<<<< HEAD
-        if (!($IsSynapseInstance)) { Get-DatabaseObjectDdl -objects $database.ExtendedStoredProcedures -type ExtendedStoredProcedure } else { Skip-NotSupported -type ExtendedStoredProcedure }
-=======
-        Get-DatabaseObjectDdl -objects $database.ExtendedStoredProcedures -type ExtendedStoredProcedure
->>>>>>> e8541dc9
-        Get-DatabaseObjectDdl -objects $database.ExternalDataSources -type ExternalDataSource
-        Get-DatabaseObjectDdl -objects $database.ExternalFileFormats -type ExternalFileFormat
-        Get-DatabaseObjectDdl -objects $database.ExternalLibraries -type ExternalLibrary
-        Get-DatabaseObjectDdl -objects $database.Sequences -type Sequence
-<<<<<<< HEAD
-        if (!($IsSynapseInstance)) { Get-DatabaseObjectDdl -objects $database.Synonyms -type Synonym } else { Skip-NotSupported -type Synonym }
-=======
-        Get-DatabaseObjectDdl -objects $database.Synonyms -type Synonym
->>>>>>> e8541dc9
-        Get-DatabaseObjectDdl -objects $database.Schemas -type Schema
-        Get-DatabaseObjectDdl -objects $database.StoredProcedures -type StoredProcedure
-        Get-DatabaseObjectDdl -objects $database.Tables -type Table -isTableType
-        Get-DatabaseObjectDdl -objects $database.UserDefinedAggregates -type UserDefinedAggregate
-<<<<<<< HEAD
-        if (!($IsSynapseInstance)) { Get-DatabaseObjectDdl -objects $database.UserDefinedDataTypes -type UserDefinedDataType } else { Skip-NotSupported -type UserDefinedDataType }
-        Get-DatabaseObjectDdl -objects $database.UserDefinedFunctions -type UserDefinedFunction
-        Get-DatabaseObjectDdl -objects $database.UserDefinedTableTypes -type UserDefinedTableType
-        if (!($IsSynapseInstance)) { Get-DatabaseObjectDdl -objects $database.UserDefinedTypes -type UserDefinedType } else { Skip-NotSupported -type UserDefinedType }
-=======
-        Get-DatabaseObjectDdl -objects $database.UserDefinedDataTypes -type UserDefinedDataType
-        Get-DatabaseObjectDdl -objects $database.UserDefinedFunctions -type UserDefinedFunction
-        Get-DatabaseObjectDdl -objects $database.UserDefinedTableTypes -type UserDefinedTableType
-        Get-DatabaseObjectDdl -objects $database.UserDefinedTypes -type UserDefinedType
->>>>>>> e8541dc9
-        Get-DatabaseObjectDdl -objects $database.Views -type View
-
-        $databasesProcessed += 1
-    }
-    catch {
-        Write-Warning $_
-    }
-}
-
-$endTime = Get-Date
-Write-Host "[ $($MyInvocation.MyCommand.Name) processed $($databasesProcessed) out of $($databases.Count) databases on instance '$($ServerInstance)' in $(New-TimeSpan -Start $startTime -End $endTime) ]"
-Write-Host "[ $($global:totalObjectsProcessed) of $($global:totalObjectsToProcess) total database objects retrieved ($($global:totalObjectsEncrypted) encrypted, $($global:totalObjectsErrored) errors) ]"
-Write-Host "[ $($global:totalTablesProcessed) of $($global:totalTablesToProcess) total tables retrieved ]"
-
-<<<<<<< HEAD
-Exit 0
-=======
-
-exit 0
-
->>>>>>> e8541dc9
+#
+# extract-sql-server-ddl.ps1
+#
+# see co-located Revision-History.txt for additional information
+#
+
+<#
+    .SYNOPSIS
+    Extracts object DDL from a SQL Server instance.
+
+    .DESCRIPTION
+    Connects to an instance of SQL Server and, for each database/schema that survives inclusion/exclusion filters, retrieves object Data Definition Language (DDL) to files in a specified directory.
+
+    .PARAMETER ServerName
+    The server to connect to.  Default is to connect to the server executing the script (i.e., localhost).
+    
+    .PARAMETER InstanceName
+    The named instance to use on **ServerName**.  Default is to use the default instance on **ServerName** (i.e., MSSQLSERVER).
+
+    .PARAMETER PortNumber
+    The port number to use on **ServerName**.  Overrides **InstanceName** if **InstanceName** is also specified.  Default is to not use a port number.
+
+    .PARAMETER UserName
+    The user name to use with SQL Authentication.  Default is to use the currently-logged-in user with Windows Authentication.
+
+    .PARAMETER Password
+    The password associated with **UserName** to use with SQL Authentication.  Default is to use the currently-logged-in user with Windows Authentication.
+
+    .PARAMETER ScriptDirectory
+    The top-level directory under which server-, instance-, database-, and object-related files are stored.  Default is '.\ScriptDirectory'.
+
+    .PARAMETER IncludeDatabases
+    Which database(s) to include via a comma-delimited list of patterns (using PowerShell -match syntax).  Default is to include all (other than SQL Server system databases; see **IncludeSystemDatabases**).
+
+    .PARAMETER ExcludeDatabases
+    Which database(s) to exclude via a comma-delimited list of patterns (using PowerShell -match syntax).  Default is to exclude none.
+
+    .PARAMETER IncludeSchemas
+    Which schema(s) to include via a comma-delimited list of patterns (using PowerShell -match syntax).  Default is to include all.
+
+    .PARAMETER ExcludeSchemas
+    Which schema(s) to exclude via a comma-delimited list of patterns (using PowerShell -match syntax).  Default is to exclude none.
+
+    .PARAMETER IncludeSystemDatabases
+    Specify whether to include SQL Server system databases when applying **IncludeDatabases** and **ExcludeDatabases** filters.  Default is to exclude SQL Server system databases.
+
+    .PARAMETER ExistingDirectoryAction
+    Specify whether to automatically 'delete' or 'keep' existing directories in **ScriptDirectory**.  Default is to interactively prompt whether to 'delete' or 'keep' each existing directory encountered.
+
+    .PARAMETER NoSysAdminAction
+    Specify whether to automatically 'stop' or 'continue' execution should the authenticated user not be a member of the 'sysadmin' group on **InstanceName** or if role membership cannot be determined.  Default is to interactively prompt whether to 'stop' or 'continue' execution.
+
+    .INPUTS
+    None.  You cannot pipe objects to this script.
+
+    .OUTPUTS
+    System.String.
+
+    .NOTES
+    This script must be executed on a device running Windows.
+    This script requires PowerShell version 5 or later.
+    It is HIGHLY RECOMMENDED that the user connecting to the instance have the sysadmin server role.  The script checks for this and warns if not the case, as errors or an incomplete extract may result.
+    The database object types retrieved by this script are relative to SQL Server 2019.  Prior versions of SQL Server may produce a benign "can not find an overload for EnumObjects" error during extraction.  This can be ignored.
+    The current version of this script does not support named pipe connections.
+
+    .LINK
+    For more information on the Microsoft SqlServer SMO assemblies used by this script, please visit: https://docs.microsoft.com/en-us/sql/relational-databases/server-management-objects-smo/installing-smo
+
+    .LINK
+    For more information on PowerShell match syntax, please visit: https://docs.microsoft.com/en-us/powershell/module/microsoft.powershell.core/about/about_regular_expressions
+
+#>
+
+[CmdletBinding(PositionalBinding=$false)]
+param(
+    [string]$ServerName,
+    [string]$InstanceName,
+    [string]$PortNumber,
+    [string]$UserName,
+    [string]$Password,
+    [string]$ScriptDirectory,
+    [string]$IncludeDatabases,
+    [string]$ExcludeDatabases,
+    [string]$IncludeSchemas,
+    [string]$ExcludeSchemas,
+    [switch]$IncludeSystemDatabases,
+    [ValidateSet('delete', 'keep')][string]$ExistingDirectoryAction,
+    [ValidateSet('continue', 'stop')][string]$NoSysAdminAction
+)
+
+# initialize
+set-psdebug -strict
+$ErrorActionPreference = 'stop'
+$version = 'v2.5'
+$hostName = [System.Net.Dns]::GetHostName()
+$os = [System.Environment]::OSVersion.Platform
+$startTime = Get-Date
+try {
+    $failures = @()
+
+    # check operating system
+    $requiredOs = 'Win32NT'
+    switch($os -eq $requiredOs) {
+        $true { Write-Host "Operating system is $($os)." }
+        $false { $failures.Add("Windows operating system required.") }
+    }
+
+    # check powershell version
+    $minimumPowerShellVersionNumber = 5
+    switch($PSVersionTable.PSVersion.Major -ge $minimumPowerShellVersionNumber) {
+        $true { Write-Host "PowerShell $($PSVersionTable.PSVersion) installed." }
+        $false { $failures.Add("PowerShell $($minimumPowerShellVersionNumber).0 or later required.") }
+    }
+
+    # load required assemblies
+    $requiredModule = "SqlServer"
+    $requiredAssemblies = @(
+        "Smo",
+        "ConnectionInfo",
+        "SqlClrProvider",
+        "Management.Sdk.Sfc",
+        "SqlEnum",
+        "Dmf.Common"
+    )
+    $loadFailed = $false
+    if ($failures.Count -eq 0) {
+        try {
+            foreach ($requiredAssembly in $requiredAssemblies) {
+                if ($null -eq [System.Reflection.Assembly]::LoadWithPartialName("Microsoft.$($requiredModule).$($requiredAssembly)")) { throw }
+            }
+            Write-Host "Required $($requiredModule) assemblies loaded."
+        }
+        catch {
+            $failures.Add("Required $($requiredModule) assemblies not loaded.")
+            $loadFailed = $true
+        }
+    }
+    else {
+        $failures.Add("Skipped loading of required $($requiredModule) assemblies.")
+    }
+
+    if ($failures.Count -gt 0) {
+        throw $failures -Join "\n"
+    }
+}
+catch {
+    Write-Warning $_
+    if ($loadFailed) {
+        Write-Host @"
+
+As PowerShell Administrator, please execute the following on $($hostname):
+"@
+        if ($null -eq (Get-Module -ListAvailable -Name $requiredModule)) {
+            Write-Host @"
+
+# answer 'Y' in response to any prompts received
+Install-Module -Name $($requiredModule) -AllowClobber
+"@
+        }
+        Write-Host @"
+
+# ensure the required $($requiredModule) assemblies are published to the Global Assembly Cache
+`$requiredAssemblies = @("$($requiredAssemblies -Join '", "')")
+`$modulePath = [System.IO.Path]::GetDirectoryName((Get-Module -ListAvailable -Name $($requiredModule)).Path)
+[System.Reflection.Assembly]::LoadWithPartialName("System.EnterpriseServices") | Out-Null
+`$publish = New-Object System.EnterpriseServices.Internal.Publish
+Foreach (`$requiredAssembly in `$requiredAssemblies) { `$publish.GacInstall("`$(`$modulePath)\Microsoft.$($requiredModule).`$(`$requiredAssembly).dll") }
+
+Once the above action(s) are executed successfully on $($hostname) as PowerShell Administrator, please open a new PowerShell session on $($hostname) and re-execute the extraction script.
+"@
+            Write-Warning "If circumstances prevent taking any of the above action(s) on devices like $($hostname), the extraction script must be executed on a device running SQL Server."
+    }
+    Exit 1
+}
+Write-Host "[ $($MyInvocation.MyCommand.Name) version $($version) on $($hostName), start time $($startTime) ]"
+
+function Get-Response {
+    param(
+        [string]$prompt,
+        [string]$defaultDisplayed,
+        [string]$defaultActual
+    )
+    $value = Read-Host -Prompt "$($prompt) [$($defaultDisplayed)]"
+    if ($value.Trim().Length -gt 0) { $value } else { $defaultActual }
+}
+
+function Get-Choice {
+    param(
+        [string]$prompt,
+        [string]$firstChoice,
+        [string]$secondChoice,
+        [string]$defaultChoice
+    )
+    do {
+        $value = Get-Response -prompt $prompt -defaultDisplayed $defaultChoice -defaultActual $defaultChoice
+    } while (!($value.Trim().ToUpper() -eq $firstChoice.Trim().ToUpper() -or $value.Trim().ToUpper() -eq $secondChoice.Trim().ToUpper()))
+    return $value.Trim().ToUpper()
+}
+
+function Get-Value {
+    param(
+        [string]$prompt
+    )
+    do {
+        $value = Read-Host -Prompt $prompt
+    } while ($value.Trim().Length -eq 0)
+    return $value
+}
+
+function Get-Password {
+    param(
+        [string]$prompt
+    )
+    $secureString = Read-Host -Prompt $prompt -AsSecureString
+    return [Runtime.InteropServices.Marshal]::PtrToStringAuto([Runtime.InteropServices.Marshal]::SecureStringToBSTR($secureString))
+}
+
+function Confirm-NoSysAdminAction {
+    param(
+        [string]$warning
+    )
+    Write-Warning $warning
+    if ('' -eq $NoSysAdminAction) {
+        if ('S' -eq (Get-Choice -prompt "[C]ontinue with extraction or [S]top?" -firstChoice 'C' -secondChoice 'S' -defaultChoice 'S')) { Exit 1 }
+    } else {
+        Write-Host "[C]ontinue with extraction or [S]top? $($NoSysAdminAction)"
+        if ('STOP' -eq $NoSysAdminAction.ToUpper()) { Exit 1 }
+    }
+}
+
+function Confirm-ExistingDirectoryAction {
+    param(
+        [string]$directory
+    )
+    Write-Warning "Directory $($directory) exists."
+    if ('' -eq $ExistingDirectoryAction) {
+        if ('K' -eq (Get-Choice -prompt "[K]eep existing directory or [D]elete?" -firstChoice 'K' -secondChoice 'D' -defaultChoice 'D')) {
+            return 'KEEP'
+        } else {
+            return 'DELETE'
+        }
+    } else {
+        Write-Host "[K]eep existing directory or [D]elete? $($ExistingDirectoryAction)"
+        return $ExistingDirectoryAction.ToUpper()
+    }
+}
+
+function Confirm-DirectoryExists {
+    param(
+        [string]$directory
+    )
+    if (Test-Path -Path $directory -PathType Container) {
+        if ('DELETE' -eq (Confirm-ExistingDirectoryAction -directory $directory)) {
+            try {
+                Remove-Item -Path $directory -Recurse
+                Write-Host "Deleted directory '$($directory)'"
+            }
+            catch {
+                Write-Warning "Error deleting directory '$($directory)': $_"
+                Exit 1
+            }
+        }
+    }
+    if (!(Test-Path -Path $directory -PathType Container)) {
+        try {
+            $null = New-Item -Path $directory -ItemType Directory -Force
+            Write-Host "Created directory '$($directory)'"
+        }
+        catch {
+            Write-Warning "Error creating directory '$($directory)': $_"
+            Exit 1
+        }
+    }
+}
+
+function Get-ServerObjectDdl {
+    param(
+        [object[]]$objects,
+        [string]$type
+    )
+
+    if ($objects) {
+        try {
+
+            # start with fresh extraction of this database object type
+            $scripterFile = "$($instanceDirectory)\DDL_$($type).sql"
+            Remove-Item -Path $scripterFile -ErrorAction Ignore
+            $scripter.Options.Filename = $scripterFile
+
+            $objectsProcessed = 0
+            $objectsErrored = 0
+            for ($i = 0; $i -lt $objects.Count; $i++) {
+                try {
+                    # save object summary
+                    [PSCustomObject]@{
+                        "Script Version" = $version
+                        "Run Date" = $startTime
+                        "Server" = $serverName
+                        "Instance" = $instanceName
+                        "Database" = $null
+                        "Schema" = $null
+                        "Name" = $objects[$i].Name
+                        "Type" = $type
+                        "Encrypted" = $false
+                        "DDL File" = $scripterFile
+                    } | Export-Csv -Path "$($ScriptDirectory)\object_inventory.csv" -NoTypeInformation -Append
+
+                    $urnCollection = New-Object Microsoft.SqlServer.Management.Smo.UrnCollection
+                    $urnCollection.add($objects[$i].urn)
+                    $scripter.script($urnCollection)
+                    $objectsProcessed += 1
+                }
+                catch {
+                    $objectsErrored += 1
+                    Write-Warning $_
+                }
+                $percentComplete = ($i / $objects.Count) * 100
+                Write-Progress -Activity "Extracting $($objects.Count) object(s) to $($scripterFile)..." -Status "$($percentComplete)% complete" -PercentComplete $percentComplete
+            }
+            Write-Host "Retrieved $($objectsProcessed) of $($objects.Count) object(s) of type '$($type)' ($($objectsErrored) errors) from instance '$($ServerInstance)'"
+            $global:totalObjectsProcessed += $objectsProcessed
+            $global:totalObjectsErrored += $objectsErrored
+            $global:totalObjectsToProcess += $objects.Count
+        }
+        catch {
+            Write-Warning $_
+        }
+    }
+    else {
+        Write-Warning "No objects of type '$($type)' found in instance '$($ServerInstance)'"
+    }
+}
+
+function Get-DatabaseObjectDdl {
+    param(
+        [object[]]$objects,
+        [string]$type,
+        [switch]$isTableType = $false
+    )
+
+    try {
+        if ($objects) {
+            $objectsToProcess = $objects |
+                Where-Object { !($_.Name[0] -eq "#") } |
+                Where-Object { !($_.DatabaseObjectTypes -eq "Schema" -and ($_.Name -eq "sys" -or $_.Name -eq "INFORMATION_SCHEMA")) } |
+                Where-Object { !($_.Schema -eq "sys" -or $_.Schema -eq "INFORMATION_SCHEMA") } |
+                Where-Object { $_.Schema -match ($IncludeSchemas -Split "," -Join "|") }
+            if ('' -ne $ExcludeSchemas) {
+                $objectsToProcess = $objectsToProcess | Where-Object { $_.Schema -notmatch ($ExcludeSchemas -Split "," -Join "|") }
+            }
+
+            if ($objectsToProcess) {
+
+                # start with fresh extraction of this database object type
+                $scripterFile = "$($databaseDirectory)\DDL_$($type).sql"
+                Remove-Item -Path $scripterFile -ErrorAction Ignore
+                $scripter.Options.Filename = $scripterFile
+
+                $objectsProcessed = 0
+                $objectsEncrypted = 0
+                $objectsErrored = 0
+                for ($i = 0; $i -lt $objectsToProcess.Count; $i++) {
+                    try {
+                        $encrypted = $objectsToProcess[$i].IsEncrypted -or $false
+                        $ddlFile = if ($encrypted) { $null } else { $scripterFile }
+
+                        # save object summary
+                        [PSCustomObject]@{
+                            "Script Version" = $version
+                            "Run Date" = $startTime
+                            "Server" = $serverName
+                            "Instance" = $instanceName
+                            "Database" = $database.Name
+                            "Schema" = $objectsToProcess[$i].Schema
+                            "Name" = $objectsToProcess[$i].Name
+                            "Type" = $type
+                            "Encrypted" = $encrypted
+                            "DDL File" = $ddlFile
+                        } | Export-Csv -Path "$($ScriptDirectory)\object_inventory.csv" -NoTypeInformation -Append
+
+                        switch($encrypted) {
+                            $true {
+                                $objectsEncrypted += 1
+                                Write-Warning "object '$($database.Name).$($objectsToProcess[$i].Schema).$($objectsToProcess[$i].Name)' encrypted, not retrieved"
+                            }
+                            $false {
+                                if ($isTableType) {
+
+                                    # save table summary
+                                    [PSCustomObject]@{
+                                        "Script Version" = $version
+                                        "Run Date" = $startTime
+                                        "Server" = $serverName
+                                        "Instance" = $instanceName
+                                        "Database" = $database.Name
+                                        "Schema" = $objectsToProcess[$i].Schema
+                                        "Name" = $objectsToProcess[$i].Name
+                                        "Data Space Used (KB)" = $objectsToProcess[$i].DataSpaceUsed
+                                        "Index Space Used (KB)" = $objectsToProcess[$i].IndexSpaceUsed
+                                        "Row Count" = $objectsToProcess[$i].RowCount
+                                    } | Export-Csv -Path "$($ScriptDirectory)\table_summary.csv" -NoTypeInformation -Append
+                                }
+
+                                $urnCollection = New-Object Microsoft.SqlServer.Management.Smo.UrnCollection
+                                $urnCollection.add($objectsToProcess[$i].urn)
+                                $scripter.script($urnCollection)
+                                $objectsProcessed += 1
+                            }
+                        }
+                    }
+                    catch {
+                        $objectsErrored += 1
+                        Write-Warning $_
+                    }
+                    $percentComplete = ($i / $objectsToProcess.Count) * 100
+                    Write-Progress -Activity "Extracting $($objectsToProcess.Count) object(s) to $($scripterFile)..." -PercentComplete $percentComplete
+                }
+                Write-Host "Retrieved $($objectsProcessed) of $($objectsToProcess.Count) object(s) of type '$($type)' ($($objectsEncrypted) encrypted, $($objectsErrored) errors) from database '$($database.Name)'"
+                $global:totalObjectsProcessed += $objectsProcessed
+                $global:totalObjectsEncrypted += $objectsEncrypted
+                $global:totalObjectsErrored += $objectsErrored
+                $global:totalObjectsToProcess += $objectsToProcess.Count
+                if ($isTableType) {
+                    $global:totalTablesProcessed += $objectsProcessed
+                    $global:totalTablesToProcess += $objectsToProcess.Count
+                }
+            } else {
+                Write-Warning "No matching objects of type '$($type)' in database '$($database.Name)'"
+            }
+        } else {
+            Write-Warning "No objects of type '$($type)' found in database '$($database.Name)'"
+        }
+    }
+    catch {
+        Write-Warning $_
+    }
+}
+
+function Skip-NotSupported {
+    param(
+        [string]$type
+    )
+    Write-Warning "Objects of type '$($type)' are not supported on Synapse instances"
+}
+
+# provide parameter-less instructions
+if ($PSBoundParameters.Count -eq 0) {
+    Write-Host ""
+    Write-Warning "PLEASE READ THE FOLLOWING"
+    Write-Host @"
+
+You are executing the SQL Server DDL extraction script without specifying any parameters on the command line.
+
+You will now be prompted to enter values for the following parameters:
+- The name of the server to connect to
+- Whether to specify the server instance to connect to by either the instance's NAME or the instance's PORT number
+- The actual instance NAME or instance PORT number to connect to
+- Whether to use WINDOWS or SQL authentication when connecting to the instance
+- If using SQL authentication, the USERNAME and PASSWORD to use when connecting to the instance
+- The top-level directory under which results will be stored
+- Any database(s) on the instance to specifically INCLUDE
+- Any database(s) on the instance to specifically EXCLUDE
+- Any schema(s) in any database(s) to specifically INCLUDE
+- Any schema(s) in any database(s) to specifically EXCLUDE
+- Whether to include system databases for consideration in the extraction process
+
+FOR EACH PROMPT:
+- Please read the prompt before entering a response.
+- Valid prompt choices are indicated with brackets.
+- Default choices (if any) are indicated with brackets at the end of the prompt.
+
+For example, if presented with the following prompt:
+
+    Use [N]ame or [P]ort number to specify instance on $($ServerName)? [N]
+
+You can either:
+- Enter an 'N' or an 'n' followed by ENTER,
+- Enter a 'P' or a 'p' followed by ENTER, or
+- Press ENTER to accept the default of 'N'
+
+Any other entry will repeat the prompt.
+
+"@
+    if ('S' -eq (Get-Choice -prompt "[C]ontinue with extraction or [S]top?" -firstChoice 'C' -secondChoice 'S' -defaultChoice 'S')) { Exit 1 }
+}
+
+# confirm acknowledgement of importance of sysadmin role
+Write-Host ""
+Confirm-NoSysAdminAction -warning "It is HIGHLY RECOMMENDED that the user accessing the SQL Server instance have the 'sysadmin' role.  Otherwise, extraction may be incomplete and/or errors may occur."
+
+# confirm parameter values if overrides not specified on the command line
+$IsSynapseInstance = $false
+if (!($PSBoundParameters.ContainsKey('ServerName'))) {
+    $ServerName = Get-Response -prompt 'Enter the server name to connect to' -defaultDisplayed $hostname -defaultActual $hostname
+}
+if ($ServerName -match '.azuresynapse.net$') {
+    $IsSynapseInstance = $true
+}
+if (!($PSBoundParameters.ContainsKey('InstanceName') -and !($PSBoundParameters.ContainsKey('PortNumber')))) {
+    $choice = Get-Choice -prompt "Use [N]ame or [P]ort number to specify instance on $($ServerName)?" -firstChoice 'N' -secondChoice 'P' -defaultChoice 'N'
+    if ($choice -eq 'P') {
+        $PortNumber = Get-Value -prompt 'Enter the instance port number'
+        $InstanceName = ''
+    } else {
+        $InstanceName = Get-Response -prompt 'Enter the instance name' -defaultDisplayed 'MSSQLSERVER' -defaultActual ''
+    }
+} elseif (!($PSBoundParameters.ContainsKey('InstanceName'))) {
+    $InstanceName = ''
+}
+if (!($PSBoundParameters.ContainsKey('UserName') -and $PSBoundParameters.ContainsKey('Password'))) {
+    $choice = Get-Choice -prompt "Use [W]indows or [S]QL Server authentication to connect to $($ServerName)?" -firstChoice 'W' -secondChoice 'S' -defaultChoice 'W'
+    if ($choice -eq 'S') {
+        $UserName = Get-Value -prompt "Enter the user name to connect to $($ServerName)"
+        $Password = Get-Password -prompt "Enter the password for $($UserName)"
+    }
+} elseif ($PSBoundParameters.ContainsKey('UserName') -and !($PSBoundParameters.ContainsKey('Password'))) {
+    $Password = Get-Password -prompt "Enter the password for $($UserName)"
+} elseif ($PSBoundParameters.ContainsKey('Password') -and !($PSBoundParameters.ContainsKey('UserName'))) {
+    $UserName = Get-Value -prompt "Enter the user name to connect to $($ServerName)"
+}
+if (!($PSBoundParameters.ContainsKey('ScriptDirectory'))) {
+    $ScriptDirectory = "$($pwd)\ScriptDirectory"
+    $ScriptDirectory = Get-Response -prompt 'Enter the script output directory' -defaultDisplayed $ScriptDirectory -defaultActual $ScriptDirectory
+}
+if (!($PSBoundParameters.ContainsKey('IncludeDatabases'))) {
+    $IncludeDatabases = Get-Response -prompt "Enter comma-delimited set of databases to include" -defaultDisplayed 'All' -defaultActual '.*'
+}
+if (!($PSBoundParameters.ContainsKey('ExcludeDatabases'))) {
+    $ExcludeDatabases = Get-Response -prompt "Enter comma-delimited set of databases to exclude" -defaultDisplayed 'None' -defaultActual ''
+}
+if (!($PSBoundParameters.ContainsKey('IncludeSchemas'))) {
+    $IncludeSchemas = Get-Response -prompt "Enter comma-delimited set of schemas to include" -defaultDisplayed 'All' -defaultActual '.*'
+}
+if (!($PSBoundParameters.ContainsKey('ExcludeSchemas'))) {
+    $ExcludeSchemas = Get-Response -prompt "Enter comma-delimited set of schemas to exclude" -defaultDisplayed 'None' -defaultActual ''
+}
+if (!($PSBoundParameters.ContainsKey('IncludeSystemDatabases'))) {
+    $choice = Get-Choice -prompt "Include SQL Server system databases? [Y]es/[N]o" -firstChoice 'Y' -secondChoice 'N' -defaultChoice 'N'
+    $IncludeSystemDatabases = switch($choice) {
+        'Y' { $true }
+        default { $false }
+    }
+}
+
+# confirm ready to proceed
+Write-Warning "The extraction will now proceed with the supplied parameter values"
+if ('S' -eq (Get-Choice -prompt "[C]ontinue with extraction or [S]top?" -firstChoice 'C' -secondChoice 'S' -defaultChoice 'S')) { Exit 1 }
+
+# initiate a (TCP) connection to (specified/unspecified) port else to (default/named) instance on (local/remote) server using (Windows/SQL) authentication
+try {
+    $connectionString = @{
+        "Data Source" = "$(if ('' -ne $PortNumber) { 'tcp:' } else { '' })$(if ($ServerName -eq $hostname) { '(local)' } else { $ServerName })$(if ('' -ne $PortNumber) { ",$($PortNumber)" } elseif ($InstanceName.length -gt 0) { "\$($InstanceName)" } else { '' })"
+        "Integrated Security" = "True"
+        "Persist Security Info" = "False"
+        "MultipleActiveResultSets" = "False"
+        "Encrypt" = "False"
+        "TrustServerCertificate" = "False"
+        "Connection Timeout" = "30"
+    }
+    if ($UserName) {
+        $connectionString["Integrated Security"] = "False"
+        $connectionString["User ID"] = $UserName
+        $connectionString["Password"] = $Password
+    }
+    $connectionString = ($connectionString.GetEnumerator() | Foreach-Object { "$($_.Key)=$($_.Value)" }) -Join ";"
+
+    $sqlConnection = New-Object System.Data.SqlClient.SqlConnection $connectionString
+    $serverConnection = New-Object Microsoft.SqlServer.Management.Common.ServerConnection $sqlConnection
+    $server = New-Object Microsoft.SqlServer.Management.Smo.Server $serverConnection
+    switch($null -ne $server.Version) {
+        $true {
+            try {
+                $sqlCommand = New-Object System.Data.SqlClient.SqlCommand
+                $sqlCommand.Connection = $sqlConnection
+                $sqlCommand.CommandTimeout = 0
+
+                # get actual server name and instance name
+                try {
+                    $sqlCommand.CommandText = @'
+declare
+	@e varchar(128) = cast(serverproperty('edition') as varchar(128));
+begin
+	select
+		case when lower(@e) like '%azure%' then serverproperty('servername') else serverproperty('machinename') end servername,
+		case when lower(@e) like '%azure%' then replace(@e, ' ', '_') else isnull(serverproperty('instancename'), 'MSSQLSERVER') end instancename;
+end
+'@
+                    $result = $sqlCommand.ExecuteReader()
+                    if ($result.Read()) {
+                        $ServerName = $result.GetValue(0)
+                        $InstanceName = $result.GetValue(1)
+                    } else {
+                        throw "'$($sqlCommand.CommandText)' returned no data, retaining supplied server/instance names."
+                    }
+                }
+                catch {
+                    Write-Warning $_
+                }
+                finally {
+                    $result.Close()
+                }
+                $ServerInstance = "$($ServerName)\$($InstanceName)"
+                Write-Host "Connected to instance '$($ServerInstance)' (SQL Server version $($server.Version))."
+
+                # check connected user for sysadmin role
+                $sysadmin = 'sysadmin'
+                try {
+                    $sqlCommand.CommandText = "select SUSER_NAME(), IS_SRVROLEMEMBER('$($sysadmin)')"
+                    $result = $sqlCommand.ExecuteReader()
+                    if ($result.Read()) {
+                        $suser_name = if ('' -ne $result.GetValue(0)) { " '$($result.GetValue(0))'" } else { '' }
+                        switch(1 -eq $result.GetValue(1)) {
+                            $true { Write-Host "User$($suser_name) has '$($sysadmin)' role on instance '$($ServerInstance)'." }
+                            $false { Confirm-NoSysAdminAction -warning "User$($suser_name) does not have '$($sysadmin)' role on instance '$($ServerInstance)'.  Extraction may be incomplete and/or errors may occur." }
+                        }
+                    } else {
+                        throw
+                    }
+                }
+                catch {
+                    Confirm-NoSysAdminAction -warning "Unable to obtain role memberships for user from instance '$($ServerInstance)'.  Extraction may be incomplete and/or errors may occur."
+                }
+                finally {
+                    $result.Close()
+                }
+            }
+            catch {
+                throw $_
+            }
+            finally {
+                $sqlCommand.Connection.Close()
+            }
+        }
+        $false { throw "Not connected to '$($ServerName)'" }
+    }
+}
+catch {
+    Write-Warning $_
+    Exit 1
+}
+
+# initialize scripter
+try {
+    $scripter = New-Object Microsoft.SqlServer.Management.Smo.Scripter $serverConnection
+    $scripter.Options.ToFileOnly = $true
+    $scripter.Options.AppendToFile = $true
+    $scripter.Options.DRIAll = $true
+    $scripter.Options.Indexes = $true
+    $scripter.Options.Triggers = $true
+    $scripter.Options.ScriptBatchTerminator = $true
+    $scripter.Options.ExtendedProperties = $true
+    Write-Host "Scripter object initialized."
+}
+catch {
+    Write-Warning "Error initializing scripter object: $_"
+    Exit 1
+}
+
+# set up initial directories
+Confirm-DirectoryExists -directory $ScriptDirectory
+Confirm-DirectoryExists -directory ($instanceDirectory = "$($ScriptDirectory)\$($ServerInstance)")
+
+# save server summary
+[PSCustomObject]@{
+    "Script Version" = $version
+    "Run Date" = $startTime
+    "Server" = $serverName
+    "Instance" = $instanceName
+    "Version" = $server.Version
+    "Product Level" = $server.ProductLevel
+    "Update Level" = $server.UpdateLevel
+    "Host Platform" = $server.HostPlatform
+    "Host Distribution" = $server.HostDistribution
+} | Export-Csv -Path "$($ScriptDirectory)\server_summary.csv" -NoTypeInformation -Append
+
+# get databases
+if ($server.Databases.Count -gt 0) {
+    $databases = $server.Databases | Where-Object { ($_.Name -match ($IncludeDatabases -Split "," -Join "|")) -and (!$_.IsSystemObject -or $IncludeSystemDatabases) }
+    if ('' -ne $ExcludeDatabases) {
+        $databases = $databases | Where-Object { $_.Name -notmatch ($ExcludeDatabases -Split "," -Join "|") }
+    }
+    if ($databases.Count -eq 0) {
+        Write-Warning "Existing databases on '$($ServerInstance)' did not survive specified inclusion/exclusion criteria."
+        Exit 1
+    }
+} else {
+    Write-Warning "No databases found on '$($ServerInstance)'."
+    Exit 1
+}
+
+# set total counters
+$global:totalObjectsProcessed = 0
+$global:totalObjectsEncrypted = 0
+$global:totalObjectsErrored = 0
+$global:totalObjectsToProcess = 0
+$global:totalTablesProcessed = 0
+$global:totalTablesToProcess = 0
+
+# get server\instance-level objects
+Get-ServerObjectDdl -objects $server.LinkedServers -type LinkedServer
+
+# get database-level objects
+$databasesProcessed = 0
+foreach ($database in $databases) {
+    try {
+
+        # set up this database directory
+        Confirm-DirectoryExists -directory ($databaseDirectory = "$($instanceDirectory)\$($database.Name)")
+
+        # save this database summary
+        [PSCustomObject]@{
+            "Script Version" = $version
+            "Run Date" = $startTime
+            "Server" = $serverName
+            "Instance" = $instanceName
+            "Database" = $database.Name
+            "Size (MB)" = $database.Size
+            "Data Space Usage (KB)" = $database.DataSpaceUsage
+            "Index Space Usage (KB)" = $database.IndexSpaceUsage
+            "Space Available (KB)" = $database.SpaceAvailable
+        } | Export-Csv -Path "$($ScriptDirectory)\database_summary.csv" -NoTypeInformation -Append
+        Write-Host "Retrieved summary information for database '$($database.Name)'"
+
+        # get object types
+        Get-DatabaseObjectDdl -objects $database.Roles -type DatabaseRole
+        if (!($IsSynapseInstance)) { Get-DatabaseObjectDdl -objects $database.ExtendedStoredProcedures -type ExtendedStoredProcedure } else { Skip-NotSupported -type ExtendedStoredProcedure }
+        Get-DatabaseObjectDdl -objects $database.ExternalDataSources -type ExternalDataSource
+        Get-DatabaseObjectDdl -objects $database.ExternalFileFormats -type ExternalFileFormat
+        Get-DatabaseObjectDdl -objects $database.ExternalLibraries -type ExternalLibrary
+        Get-DatabaseObjectDdl -objects $database.Sequences -type Sequence
+        if (!($IsSynapseInstance)) { Get-DatabaseObjectDdl -objects $database.Synonyms -type Synonym } else { Skip-NotSupported -type Synonym }
+        Get-DatabaseObjectDdl -objects $database.Schemas -type Schema
+        Get-DatabaseObjectDdl -objects $database.StoredProcedures -type StoredProcedure
+        Get-DatabaseObjectDdl -objects $database.Tables -type Table -isTableType
+        Get-DatabaseObjectDdl -objects $database.UserDefinedAggregates -type UserDefinedAggregate
+        if (!($IsSynapseInstance)) { Get-DatabaseObjectDdl -objects $database.UserDefinedDataTypes -type UserDefinedDataType } else { Skip-NotSupported -type UserDefinedDataType }
+        Get-DatabaseObjectDdl -objects $database.UserDefinedFunctions -type UserDefinedFunction
+        Get-DatabaseObjectDdl -objects $database.UserDefinedTableTypes -type UserDefinedTableType
+        if (!($IsSynapseInstance)) { Get-DatabaseObjectDdl -objects $database.UserDefinedTypes -type UserDefinedType } else { Skip-NotSupported -type UserDefinedType }
+        Get-DatabaseObjectDdl -objects $database.Views -type View
+
+        $databasesProcessed += 1
+    }
+    catch {
+        Write-Warning $_
+    }
+}
+
+$endTime = Get-Date
+Write-Host "[ $($MyInvocation.MyCommand.Name) processed $($databasesProcessed) out of $($databases.Count) databases on instance '$($ServerInstance)' in $(New-TimeSpan -Start $startTime -End $endTime) ]"
+Write-Host "[ $($global:totalObjectsProcessed) of $($global:totalObjectsToProcess) total database objects retrieved ($($global:totalObjectsEncrypted) encrypted, $($global:totalObjectsErrored) errors) ]"
+Write-Host "[ $($global:totalTablesProcessed) of $($global:totalTablesToProcess) total tables retrieved ]"
+
+Exit 0