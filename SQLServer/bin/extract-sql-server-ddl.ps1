﻿#
<<<<<<< HEAD
# version 2.1 Derrick Cole, Snowflake Computing
=======
# version 1.9 Derrick Cole, Snowflake Computing
>>>>>>> 1e4e024e
#
# see co-located Revision-History.txt for additional information
#

<#
    .SYNOPSIS
    Extracts object DDL from a SQL Server instance.

    .DESCRIPTION
    Connects to an instance of SQL Server and, for each database/schema that survives inclusion/exclusion filters, retrieves object Data Definition Language (DDL) to files in a specified directory.

<<<<<<< HEAD
    .PARAMETER ServerName
    The server to connect to.  Default is to connect to the server executing the script (i.e., localhost).
    
    .PARAMETER InstanceName
    The named instance to use on **ServerName**.  Default is to use the default instance on **ServerName** (i.e., MSSQLSERVER).

    .PARAMETER PortNumber
    The port number to use on **ServerName**.  Overrides **InstanceName** if **InstanceName** is also specified.  Default is to not use a port number.

    .PARAMETER UserName
    The user name to use with SQL Authentication.  Default is to use the currently-logged-in user with Windows Authentication.

    .PARAMETER Password
    The password associated with **UserName** to use with SQL Authentication.  Default is to use the currently-logged-in user with Windows Authentication.

    .PARAMETER ScriptDirectory
    The top-level directory under which server-, instance-, database-, and object-related files are stored.  Default is '.\ScriptDirectory'.

    .PARAMETER IncludeDatabases
    Which database(s) to include via a comma-delimited list of patterns (using PowerShell -match syntax).  Default is to include all (other than SQL Server system databases; see **IncludeSystemDatabases**).

    .PARAMETER ExcludeDatabases
    Which database(s) to exclude via a comma-delimited list of patterns (using PowerShell -match syntax).  Default is to exclude none.

    .PARAMETER IncludeSchemas
    Which schema(s) to include via a comma-delimited list of patterns (using PowerShell -match syntax).  Default is to include all.

    .PARAMETER ExcludeSchemas
    Which schema(s) to exclude via a comma-delimited list of patterns (using PowerShell -match syntax).  Default is to exclude none.

    .PARAMETER IncludeSystemDatabases
    Specify whether to include SQL Server system databases when applying **IncludeDatabases** and **ExcludeDatabases** filters.  Default is to exclude SQL Server system databases.

    .PARAMETER ExistingDirectoryAction
    Specify whether to automatically 'delete' or 'keep' existing directories in **ScriptDirectory**.  Default is to interactively prompt whether to 'delete' or 'keep' each existing directory encountered.

    .PARAMETER NoSysAdminAction
    Specify whether to automatically 'stop' or 'continue' execution should the authenticated user not be a member of the 'sysadmin' group on **InstanceName** or if role membership cannot be determined.  Default is to interactively prompt whether to 'stop' or 'continue' execution.
=======
    .PARAMETER ServerInstance
    Specifies the instance to use.  Format is [[<server>]\[<named_instance>]] (i.e., \<named_instance>, <server>, <server>\<named_instance>, or not specified).  If not specified, use the default instance on the local server.

    .PARAMETER Port
    Specifies the port to use when connecting to <server>.  Overrides a <named_instance> if specified in -ServerInstance and forces -UseTcp.  Default is none.

    .PARAMETER UseTcp
    Specify whether to use the TCP format when connecting to -ServerInstance. Default is to not use TCP format.

    .PARAMETER UserName
    Specifies the user name to use with SQL Authentication.  If not specified, use the current user with Windows Authentication.

    .PARAMETER Password
    Specifies the password associated with -UserName (otherwise prompted interactively if -UserName is specified).

    .PARAMETER ScriptDirectory
    Specifies the root directory under which server-, instance-, database-, and object-related files are stored.  Default is 'C:\MyScriptsDirectory'.

    .PARAMETER IncludeDatabases
    Specifies which database(s) to include via a comma-delimited list of patterns (using PowerShell -match syntax).  Default is to include all databases other than SQL Server system databases.

    .PARAMETER ExcludeDatabases
    Specifies which database(s) to exclude via a comma-delimited list of patterns (using PowerShell -match syntax).  Default is to exclude none.

    .PARAMETER IncludeSchemas
    Specifies which schema(s) to include via a comma-delimited list of patterns (using PowerShell -match syntax).  Default is to include all.

    .PARAMETER ExcludeSchemas
    Specifies which schema(s) to exclude via a comma-delimited list of patterns (using PowerShell -match syntax).  Default is to exclude none.

    .PARAMETER IncludeSystemDatabases
    Specify whether to include SQL Server system databases prior to applying inclusion/exclusion filters.  Default is false.

    .PARAMETER ExistingDirectoryAction
    Specify whether to (non-interactively) 'delete' or 'keep' existing directories where encountered.  Default is to prompt interactively.

    .PARAMETER NoSysAdminAction
    Specify whether to (non-interactively) 'stop' or 'continue' when the -UserName does not have the sysadmin role on -ServerInstance.  Default is to prompt interactively.
>>>>>>> 1e4e024e

    .INPUTS
    None.  You cannot pipe objects to this script.

    .OUTPUTS
    System.String.

    .NOTES
    It is HIGHLY RECOMMENDED that the user connecting to the instance have the sysadmin server role.  The script checks for this and warns if not the case, as errors or an incomplete extract may result.
    The database object types retrieved by this script are relative to SQL Server 2019.  Prior versions of SQL Server may produce a benign "can not find an overload for EnumObjects" error during extraction.  This can be ignored.
    The current version of this script does not support named pipe connections.

    .LINK
<<<<<<< HEAD
    For more information on the Microsoft SqlServer SMO assemblies used by this script, please visit: https://docs.microsoft.com/en-us/sql/relational-databases/server-management-objects-smo/installing-smo

    .LINK
    For more information on PowerShell match syntax, please visit: https://docs.microsoft.com/en-us/powershell/module/microsoft.powershell.core/about/about_regular_expressions
=======
    For more information on the Microsoft SqlServer SMO assemblies used by this script, please visit: https://docs.microsoft.com/en-us/sql/relational-databases/server-management-objects-smo/installing-smo?view=sql-server-ver15
>>>>>>> 1e4e024e

#>

[CmdletBinding(PositionalBinding=$false)]
param(
<<<<<<< HEAD
    [string]$ServerName,
    [string]$InstanceName,
    [string]$PortNumber,
    [string]$UserName,
    [string]$Password,
    [string]$ScriptDirectory,
    [string[]]$IncludeDatabases,
    [string[]]$ExcludeDatabases,
    [string[]]$IncludeSchemas,
    [string[]]$ExcludeSchemas,
    [switch]$IncludeSystemDatabases,
=======
    [string]$ServerInstance = '(local)',
    [string]$Port = '',
    [switch]$UseTcp = $false,
    [string]$UserName = '',
    [string]$Password = '',
    [string]$ScriptDirectory = 'C:\MyScriptsDirectory',
    [string[]]$IncludeDatabases = '.*',
    [string[]]$ExcludeDatabases = ' ',
    [string[]]$IncludeSchemas = '.*',
    [string[]]$ExcludeSchemas = ' ',
    [switch]$IncludeSystemDatabases = $false,
>>>>>>> 1e4e024e
    [ValidateSet('delete', 'keep')][string]$ExistingDirectoryAction,
    [ValidateSet('continue', 'stop')][string]$NoSysAdminAction
)

# initialize
set-psdebug -strict
$ErrorActionPreference = 'stop'
<<<<<<< HEAD
$version = 'v2.0'
=======
$version = 'v1.9'
>>>>>>> 1e4e024e
$hostName = $env:COMPUTERNAME
$startTime = Get-Date
Write-Host "[ $($MyInvocation.MyCommand.Name) version $($version) on $($hostName), start time $($startTime) ]"

<<<<<<< HEAD
function Get-Response {
    param(
        [string]$prompt,
        [string]$defaultDisplayed,
        [string]$defaultActual
    )
    $value = Read-Host -Prompt "$($prompt) [$($defaultDisplayed)]"
    if ($value.Trim().Length -gt 0) { $value } else { $defaultActual }
}

function Get-Choice {
    param(
        [string]$prompt,
        [string]$firstChoice,
        [string]$secondChoice,
        [string]$defaultChoice
    )
    do {
        $value = Get-Response -prompt $prompt -defaultDisplayed $defaultChoice -defaultActual $defaultChoice
    } while (!($value.Trim().ToUpper() -eq $firstChoice.Trim().ToUpper() -or $value.Trim().ToUpper() -eq $secondChoice.Trim().ToUpper()))
    return $value.Trim().ToUpper()
}

function Get-Value {
    param(
        [string]$prompt
    )
    do {
        $value = Read-Host -Prompt $prompt
    } while ($value.Trim().Length -eq 0)
    return $value
}

function Get-Password {
    param(
        [string]$prompt
    )
    $secureString = Read-Host -Prompt $prompt -AsSecureString
    return [Runtime.InteropServices.Marshal]::PtrToStringAuto([Runtime.InteropServices.Marshal]::SecureStringToBSTR($secureString))
}

function Confirm-NoSysAdminAction {
    param(
        [string]$warning
    )
    Write-Warning $warning
    if ('' -eq $NoSysAdminAction) {
        if ('S' -eq (Get-Choice -prompt "[C]ontinue with extraction or [S]top?" -firstChoice 'C' -secondChoice 'S' -defaultChoice 'S')) { Exit 1 }
    } else {
        Write-Host "[C]ontinue with extraction or [S]top? $($NoSysAdminAction)"
        if ('STOP' -eq $NoSysAdminAction.ToUpper()) { Exit 1 }
    }
}

function Confirm-ExistingDirectoryAction {
    param(
        [string]$directory
    )
    Write-Warning "Directory $($directory) exists."
    if ('' -eq $ExistingDirectoryAction) {
        if ('K' -eq (Get-Choice -prompt "[K]eep existing directory or [D]elete?" -firstChoice 'K' -secondChoice 'D' -defaultChoice 'D')) {
            return 'KEEP'
        } else {
            return 'DELETE'
        }
    } else {
        Write-Host "[K]eep existing directory or [D]elete? $($ExistingDirectoryAction)"
        return $ExistingDirectoryAction.ToUpper()
    }
}

function Confirm-DirectoryExists {
    param(
        [string]$directory
    )
    if (Test-Path -Path $directory -PathType Container) {
        if ('DELETE' -eq (Confirm-ExistingDirectoryAction -directory $directory)) {
            try {
                Remove-Item -Path $directory -Recurse
                Write-Host "Deleted directory '$($directory)'"
            }
            catch {
                Write-Warning "Error deleting directory '$($directory)': $_"
=======
function Confirm-NextAction {
    param(
        [string]$prompt,
        [string]$first,
        [string]$second,
        [string]$action
    )
    $prompt = "Please enter action to take ['$($first)' or '$($second)']"
    if (!($action.ToLower() -eq $first -or $action.ToLower() -eq $second)) {
        While (!($action.ToLower() -eq $first -or $action.ToLower() -eq $second)) {
            $action = Read-Host -prompt $prompt
        }
    } else {
        Write-Host "$($prompt): $($action)"
    }
    return $action.ToLower()
}

function Confirm-ExistingDirectory {
    param(
        [string]$name
    )
    if (Test-Path -Path $name -PathType Container) {
        Write-Warning "Directory $($name) exists"
        if ((Confirm-NextAction -first 'delete' -second 'keep' -action $ExistingDirectoryAction) -eq 'delete') {
            try {
                Remove-Item -Path $name -Recurse
                Write-Host "Deleted directory '$($name)'"
            }
            catch {
                Write-Warning "Error deleting directory '$($name)': $_"
>>>>>>> 1e4e024e
                Exit 1
            }
        }
    }
<<<<<<< HEAD
    if (!(Test-Path -Path $directory -PathType Container)) {
        try {
            $null = New-Item -Path $directory -ItemType Directory -Force
            Write-Host "Created directory '$($directory)'"
        }
        catch {
            Write-Warning "Error creating directory '$($directory)': $_"
=======
    if (!(Test-Path -Path $name -PathType Container)) {
        try {
            $null = New-Item -Path $name -ItemType Directory -Force
            Write-Host "Created directory '$($name)'"
        }
        catch {
            Write-Warning "Error creating directory '$($name)': $_"
>>>>>>> 1e4e024e
            Exit 1
        }
    }
}

<<<<<<< HEAD
=======
function Get-Param {
    param(
        [string]$name,
        [string]$prompt,
        [switch]$isPassword = $false
    )
    if ($name.Length -eq 0) {
        switch($isPassword) {
            $true {
                $secureString = Read-Host -Prompt $prompt -AsSecureString
                $name = [Runtime.InteropServices.Marshal]::PtrToStringAuto([Runtime.InteropServices.Marshal]::SecureStringToBSTR($secureString))
            }
            $false { $name = Read-Host -Prompt $prompt }
        }
    }
    return $name
}

>>>>>>> 1e4e024e
# check powershell version
$minimumPowerShellVersionNumber = 5
switch($PSVersionTable.PSVersion.Major -ge $minimumPowerShellVersionNumber) {
    $true { Write-Host "PowerShell $($PSVersionTable.PSVersion) installed." }
    $false {
        Write-Warning "PowerShell $($minimumPowerShellVersionNumber).0 or later required."
        Exit 1
    }
}

# load required assemblies
$requiredModule = "SqlServer"
$requiredAssemblies = @(
    "Smo",
    "ConnectionInfo",
    "SqlClrProvider",
    "Management.Sdk.Sfc",
    "SqlEnum",
    "Dmf.Common"
)
try {
    foreach ($requiredAssembly in $requiredAssemblies) {
        if ($null -eq [System.Reflection.Assembly]::LoadWithPartialName("Microsoft.$($requiredModule).$($requiredAssembly)")) { throw }
    }
    Write-Host "Required assemblies loaded."
}
catch {
    Write-Warning "Required assemblies not loaded."
    Write-Host @"
As PowerShell Administrator, please execute the following on $($hostname):

"@
    if ($null -eq (Get-Module -ListAvailable -Name $requiredModule)) {
        Write-Host @"
    # answer 'Y' in response to any prompts received
    Install-Module -Name $($requiredModule) -AllowClobber

"@
    }
    Write-Host @"
    # ensure the required $($requiredModule) assemblies are published to the Global Assembly Cache
    `$requiredAssemblies = @("$($requiredAssemblies -Join '", "')")
    `$modulePath = [System.IO.Path]::GetDirectoryName((Get-Module -ListAvailable -Name $($requiredModule)).Path)
    [System.Reflection.Assembly]::LoadWithPartialName("System.EnterpriseServices") | Out-Null
    `$publish = New-Object System.EnterpriseServices.Internal.Publish
    Foreach (`$requiredAssembly in `$requiredAssemblies) { `$publish.GacInstall("`$(`$modulePath)\Microsoft.$($requiredModule).`$(`$requiredAssembly).dll") }

Once the above action(s) are executed successfully on $($hostname) as PowerShell Administrator, please open a new PowerShell session on $($hostname) and re-execute the extraction script.
"@
    Write-Warning "If circumstances prevent taking any of the above action(s) on devices like $($hostname), the extraction script must be executed on a device running SQL Server."
    Exit 1
}

<<<<<<< HEAD
# confirm parameter values if overrides not specified on the command line
if (!($PSBoundParameters.ContainsKey('ServerName'))) {
    $ServerName = Get-Response -prompt 'Enter the server name to connect to' -defaultDisplayed $hostname -defaultActual $hostname
}
if (!($PSBoundParameters.ContainsKey('InstanceName') -and $PSBoundParameters.ContainsKey('PortNumber'))) {
    $choice = Get-Choice -prompt "Use [N]ame or [P]ort number to specify instance on $($ServerName)?" -firstChoice 'N' -secondChoice 'P' -defaultChoice 'N'
    if ($choice -eq 'P') {
        $PortNumber = Get-Value -prompt 'Enter the instance port number'
        $InstanceName = ''
    } else {
        $InstanceName = Get-Response -prompt 'Enter the instance name' -defaultDisplayed 'default instance' -defaultActual ''
    }
} elseif ($PSBoundParameters.ContainsKey('PortNumber')) {
    $InstanceName = ''
}
if (!($PSBoundParameters.ContainsKey('UserName') -and $PSBoundParameters.ContainsKey('Password'))) {
    $choice = Get-Choice -prompt "Use [W]indows or [S]QL Server authentication to connect to $($ServerName)?" -firstChoice 'W' -secondChoice 'S' -defaultChoice 'W'
    if ($choice -eq 'S') {
        $UserName = Get-Value -prompt "Enter the user name to connect to $($ServerName)"
        $Password = Get-Password -prompt "Enter the password for $($UserName)"
    }
} elseif ($PSBoundParameters.ContainsKey('UserName') -and !($PSBoundParameters.ContainsKey('Password'))) {
    $Password = Get-Password -prompt "Enter the password for $($UserName)"
} elseif ($PSBoundParameters.ContainsKey('Password') -and !($PSBoundParameters.ContainsKey('UserName'))) {
    $UserName = Get-Value -prompt "Enter the user name to connect to $($ServerName)"
}
if (!($PSBoundParameters.ContainsKey('ScriptDirectory'))) {
    $ScriptDirectory = "$($pwd)\ScriptDirectory"
    $ScriptDirectory = Get-Response -prompt 'Enter the script output directory' -defaultDisplayed $ScriptDirectory -defaultActual $ScriptDirectory
}
if (!($PSBoundParameters.ContainsKey('IncludeDatabases'))) {
    $IncludeDatabases = Get-Response -prompt "Enter comma-delimited set of databases to include" -defaultDisplayed 'All' -defaultActual '.*'
}
if (!($PSBoundParameters.ContainsKey('ExcludeDatabases'))) {
    $ExcludeDatabases = Get-Response -prompt "Enter comma-delimited set of databases to exclude" -defaultDisplayed 'None' -defaultActual ' '
}
if (!($PSBoundParameters.ContainsKey('IncludeSchemas'))) {
    $IncludeSchemas = Get-Response -prompt "Enter comma-delimited set of schemas to include" -defaultDisplayed 'All' -defaultActual '.*'
}
if (!($PSBoundParameters.ContainsKey('ExcludeSchemas'))) {
    $ExcludeSchemas = Get-Response -prompt "Enter comma-delimited set of schemas to exclude" -defaultDisplayed 'None' -defaultActual ' '
}
if (!($PSBoundParameters.ContainsKey('IncludeSystemDatabases'))) {
    $choice = Get-Choice -prompt "Include SQL Server system databases? [Y]es/[N]o" -firstChoice 'Y' -secondChoice 'N' -defaultChoice 'N'
    $IncludeSystemDatabases = switch($choice) {
        'Y' { $true }
        default { $false }
    }
}

# initiate a (TCP) connection to (specified/unspecified) port else to (default/named) instance on (local/remote) server using (Windows/SQL) authentication
try {
    $connectionString = @{
        "Data Source" = "$(if ('' -ne $PortNumber) { 'tcp:' } else { '' })$(if ($ServerName -eq $hostname) { '(local)' } else { $ServerName })$(if ('' -ne $PortNumber) { ",$($PortNumber)" } elseif ($InstanceName.length -gt 0) { "\$($InstanceName)" } else { '' })"
        "Integrated Security" = "True"
        "Persist Security Info" = "False"
        "MultipleActiveResultSets" = "False"
        "Encrypt" = "False"
        "TrustServerCertificate" = "False"
        "Connection Timeout" = "30"
    }
    if ($UserName) {
        $connectionString["Integrated Security"] = "False"
        $connectionString["User ID"] = $UserName
        $connectionString["Password"] = $Password
    }
    $connectionString = ($connectionString.GetEnumerator() | Foreach-Object { "$($_.Key)=$($_.Value)" }) -Join ";"

=======
# initiate a (TCP) connection to (specified/unspecified) port else to (default/named) instance on (local/remote) server using (Windows/SQL) authentication
$serverName, $instanceName = $ServerInstance.split('\')
if ($serverName.length -eq 0) { $serverName = '(local)' }
if ('' -ne $Port) { $UseTcp = $true }
$connectionString = @{
    "Data Source" = "$(if ($UseTcp) { 'tcp:' } else { '' })$($serverName)$(if ('' -ne $Port) { ",$($Port)" } elseif ($instanceName.length -gt 0) { "\$($instanceName)" } else { '' })"
    "Integrated Security" = "True"
    "Persist Security Info" = "False"
    "MultipleActiveResultSets" = "False"
    "Encrypt" = "False"
    "TrustServerCertificate" = "False"
    "Connection Timeout" = "30"
}
if ($UserName) {
    $connectionString["Integrated Security"] = "False"
    $connectionString["User ID"] = $UserName
    $connectionString["Password"] = Get-Param -name $Password -prompt "Please enter the password for '$($UserName)'" -isPassword
}
$connectionString = ($connectionString.GetEnumerator() | Foreach-Object { "$($_.Key)=$($_.Value)" }) -Join ";"
if ($serverName -in '(local)', '.') { $serverName = $hostName }
if ($instanceName.length -eq 0) { $instanceName = "MSSQLSERVER" }
$ServerInstance = "$($serverName)\$($instanceName)"
try {
>>>>>>> 1e4e024e
    $sqlConnection = New-Object System.Data.SqlClient.SqlConnection $connectionString
    $serverConnection = New-Object Microsoft.SqlServer.Management.Common.ServerConnection $sqlConnection
    $server = New-Object Microsoft.SqlServer.Management.Smo.Server $serverConnection
    switch($null -ne $server.Version) {
<<<<<<< HEAD
        $true {
            try {
                $sqlCommand = New-Object System.Data.SqlClient.SqlCommand
                $sqlCommand.Connection = $sqlConnection
                $sqlCommand.CommandTimeout = 0

                # get actual server name and instance name
                try {
                    $sqlCommand.CommandText = @'
declare
	@e varchar(128) = cast(serverproperty('edition') as varchar(128));
begin
	select
		case when lower(@e) like '%azure%' then serverproperty('servername') else serverproperty('machinename') end servername,
		case when lower(@e) like '%azure%' then replace(@e, ' ', '_') else isnull(serverproperty('instancename'), 'MSSQLSERVER') end instancename;
end
'@
                    $result = $sqlCommand.ExecuteReader()
                    if ($result.Read()) {
                        $ServerName = $result.GetValue(0)
                        $InstanceName = $result.GetValue(1)
                    } else {
                        throw "'$($sqlCommand.CommandText)' returned no data, retaining supplied server/instance names."
                    }
                }
                catch {
                    Write-Warning $_
                }
                finally {
                    $result.Close()
                }
                $ServerInstance = "$($ServerName)\$($InstanceName)"
                Write-Host "Connected to instance '$($ServerInstance)' (SQL Server version $($server.Version))."

                # check connected user for sysadmin role
                $sysadmin = 'sysadmin'
                try {
                    $sqlCommand.CommandText = "select SUSER_NAME(), IS_SRVROLEMEMBER('$($sysadmin)')"
                    $result = $sqlCommand.ExecuteReader()
                    if ($result.Read()) {
                        $suser_name = if ('' -ne $result.GetValue(0)) { " '$($result.GetValue(0))'" } else { '' }
                        switch(1 -eq $result.GetValue(1)) {
                            $true { Write-Host "User$($suser_name) has '$($sysadmin)' role on instance '$($ServerInstance)'." }
                            $false { Confirm-NoSysAdminAction -warning "User$($suser_name) does not have '$($sysadmin)' role on instance '$($ServerInstance)'.  Extraction may be incomplete and/or errors may occur." }
                        }
                    } else {
                        throw
                    }
                }
                catch {
                    Confirm-NoSysAdminAction -warning "Unable to obtain role memberships for user from instance '$($ServerInstance)'.  Extraction may be incomplete and/or errors may occur."
                }
                finally {
                    $result.Close()
                }
            }
            catch {
                throw $_
            }
            finally {
                $sqlCommand.Connection.Close()
            }
        }
        $false { throw "Not connected to '$($ServerName)'" }
=======
        $true { Write-Host "Connected to '$($serverName)' (version $($server.Version))." }
        $false { throw "Not connected to '$($serverName)'" }
>>>>>>> 1e4e024e
    }
}
catch {
    Write-Warning $_
    Exit 1
}

<<<<<<< HEAD
=======
# check user role on server
$sysadmin = "sysadmin"
try {
    $sqlCommand = New-Object System.Data.SqlClient.SqlCommand
    $sqlCommand.Connection = $sqlConnection
    $sqlCommand.CommandText = "select is_srvrolemember('$($sysadmin)')"
    $sqlCommand.CommandTimeout = 0
    $isSrvRoleMember = $sqlCommand.ExecuteReader()
    if ($isSrvRoleMember.Read()) {
        switch(1 -eq $isSrvRoleMember.GetValue(0)) {
            $true { Write-Host "User has '$($sysadmin)' role on instance '$($ServerInstance)'." }
            $false {
                Write-Warning "User does not have '$($sysadmin)' role on instance '$($ServerInstance)'.  Extraction may be incomplete and/or errors may occur."
                if ((Confirm-NextAction -first 'stop' -second 'continue' -action $NoSysAdminAction) -eq 'stop') { Exit 1 }
            }
        }
    } else {
        throw
    }
}
catch {
    Write-Warning "Unable to obtain role memberships for user from instance '$($ServerInstance)'.  Extraction may be incomplete and/or errors may occur."
    if ((Confirm-NextAction -first 'stop' -second 'continue' -action $NoSysAdminAction) -eq 'stop') { Exit 1 }
}
finally {
    $sqlCommand.Connection.Close()
}

>>>>>>> 1e4e024e
# initialize scripter
try {
    $scripter = New-Object Microsoft.SqlServer.Management.Smo.Scripter $serverConnection
    $scripter.Options.ToFileOnly = $true
    $scripter.Options.AppendToFile = $true
    $scripter.Options.DRIAll = $true
    $scripter.Options.Indexes = $true
    $scripter.Options.Triggers = $true
    $scripter.Options.ScriptBatchTerminator = $true
    $scripter.Options.ExtendedProperties = $true
    Write-Host "Scripter object initialized."
}
catch {
    Write-Warning "Error initializing scripter object: $_"
    Exit 1
}

# set up initial directories
<<<<<<< HEAD
Confirm-DirectoryExists -directory $ScriptDirectory
Confirm-DirectoryExists -directory ($instanceDirectory = "$($ScriptDirectory)\$($ServerInstance)")
=======
Confirm-ExistingDirectory -name $ScriptDirectory
Confirm-ExistingDirectory -name ($instanceDirectory = "$($ScriptDirectory)\$($serverName)\$($instanceName)")
>>>>>>> 1e4e024e

# save server summary
[PSCustomObject]@{
    "Script Version" = $version
    "Run Date" = $startTime
    "Server" = $serverName
    "Instance" = $instanceName
    "Version" = $server.Version
    "Product Level" = $server.ProductLevel
    "Update Level" = $server.UpdateLevel
    "Host Platform" = $server.HostPlatform
    "Host Distribution" = $server.HostDistribution
} | Export-Csv -Path "$($ScriptDirectory)\server_summary.csv" -NoTypeInformation -Append

# get databases
if ($server.Databases.Count -gt 0) {
    $databases = $server.Databases | Where-Object { ($_.Name -match ($IncludeDatabases -Join "|")) -and (!$_.IsSystemObject -or $IncludeSystemDatabases) -and ($_.Name -notmatch ($ExcludeDatabases -Join "|")) }
    if ($databases.Count -eq 0) {
        Write-Warning "Existing databases on '$($ServerInstance)' did not survive specified inclusion/exclusion criteria."
        Exit 1
    }
} else {
    Write-Warning "No databases found on '$($ServerInstance)'."
    Exit 1
}

<<<<<<< HEAD
function Get-ServerObjectDdl {
    param(
        [object[]]$objects,
        [string]$type
    )

    try {
        if ($objects.Count -eq 0) { throw "No objects of type '$($type)' found in instance '$($ServerInstance)'" }

        # start with fresh extraction of this database object type
        $urnCollection = New-Object Microsoft.SqlServer.Management.Smo.UrnCollection
        $scripterFile = "$($instanceDirectory)\DDL_$($type).sql"
        Remove-Item -Path $scripterFile -ErrorAction Ignore
        $scripter.Options.Filename = $scripterFile

        $objectsProcessed = 0
        $objectsErrored = 0
        foreach ($object in $objects) {
            try {
                # save object summary
                [PSCustomObject]@{
                    "Script Version" = $version
                    "Run Date" = $startTime
                    "Server" = $serverName
                    "Instance" = $instanceName
                    "Database" = $null
                    "Schema" = $null
                    "Name" = $object.Name
                    "Type" = $type
                    "Encrypted" = $false
                    "DDL File" = $scripterFile
                } | Export-Csv -Path "$($ScriptDirectory)\object_inventory.csv" -NoTypeInformation -Append

                $urnCollection.add($object.urn)
                $objectsProcessed += 1
            }
            catch {
                $objectsErrored += 1
                Write-Warning $_
            }
        }
        if ($objectsProcessed -gt 0) {
            $scripter.script($urnCollection)
        }
        Write-Host "Retrieved $($objectsProcessed) of $($objects.Count) object(s) of type '$($type)' ($($objectsErrored) errors) from instance '$($ServerInstance)'"
        $global:totalObjectsProcessed += $objectsProcessed
        $global:totalObjectsErrored += $objectsErrored
        $global:totalObjectsToProcess += $objects.Count
    }
    catch {
        Write-Warning $_
    }
}

=======
>>>>>>> 1e4e024e
function Get-DatabaseObjectDdl {
    param(
        [object[]]$objects,
        [string]$type,
        [switch]$isTableType = $false
    )

    try {
        $objectsToProcess = $objects |
            Where-Object { !($_.Name[0] -eq "#") } |
            Where-Object { !($_.DatabaseObjectTypes -eq "Schema" -and ($_.Name -eq "sys" -or $_.Name -eq "INFORMATION_SCHEMA")) } |
            Where-Object { !($_.Schema -eq "sys" -or $_.Schema -eq "INFORMATION_SCHEMA") } |
            Where-Object { $_.Schema -match ($IncludeSchemas -Join "|") -and $_.Schema -notmatch ($ExcludeSchemas -Join "|") }
        if ($objectsToProcess.Count -eq 0) { throw "No objects of type '$($type)' found in database '$($database.Name)'" }

        # start with fresh extraction of this database object type
        $urnCollection = New-Object Microsoft.SqlServer.Management.Smo.UrnCollection
        $scripterFile = "$($databaseDirectory)\DDL_$($type).sql"
        Remove-Item -Path $scripterFile -ErrorAction Ignore
        $scripter.Options.Filename = $scripterFile

        $objectsProcessed = 0
        $objectsEncrypted = 0
        $objectsErrored = 0
        foreach ($object in $objectsToProcess) {
            try {
                $encrypted = $object.IsEncrypted -or $false
                $ddlFile = if ($encrypted) { $null } else { $scripterFile }

                # save object summary
                [PSCustomObject]@{
                    "Script Version" = $version
                    "Run Date" = $startTime
                    "Server" = $serverName
                    "Instance" = $instanceName
                    "Database" = $database.Name
                    "Schema" = $object.Schema
                    "Name" = $object.Name
                    "Type" = $type
                    "Encrypted" = $encrypted
                    "DDL File" = $ddlFile
                } | Export-Csv -Path "$($ScriptDirectory)\object_inventory.csv" -NoTypeInformation -Append

                switch($encrypted) {
                    $true {
                        $objectsEncrypted += 1
                        Write-Warning "object '$($database.Name).$($object.Schema).$($object.Name)' encrypted, not retrieved"
                    }
                    $false {
                        if ($isTableType) {

                            # save table summary
                            [PSCustomObject]@{
                                "Script Version" = $version
                                "Run Date" = $startTime
                                "Server" = $serverName
                                "Instance" = $instanceName
                                "Database" = $database.Name
                                "Schema" = $object.Schema
                                "Name" = $object.Name
                                "Data Space Used (KB)" = $object.DataSpaceUsed
                                "Index Space Used (KB)" = $object.IndexSpaceUsed
                                "Row Count" = $object.RowCount
                            } | Export-Csv -Path "$($ScriptDirectory)\table_summary.csv" -NoTypeInformation -Append
                        }

                        $urnCollection.add($object.urn)
                        $objectsProcessed += 1
                    }
                }
            }
            catch {
                $objectsErrored += 1
                Write-Warning $_
            }
        }
        if ($objectsProcessed -gt 0) {
            $scripter.script($urnCollection)
        }
        Write-Host "Retrieved $($objectsProcessed) of $($objectsToProcess.Count) object(s) of type '$($type)' ($($objectsEncrypted) encrypted, $($objectsErrored) errors) from database '$($database.Name)'"
        $global:totalObjectsProcessed += $objectsProcessed
        $global:totalObjectsEncrypted += $objectsEncrypted
        $global:totalObjectsErrored += $objectsErrored
        $global:totalObjectsToProcess += $objectsToProcess.Count
        if ($isTableType) {
            $global:totalTablesProcessed += $objectsProcessed
            $global:totalTablesToProcess += $objectsToProcess.Count
        }
    }
    catch {
        Write-Warning $_
    }
}

<<<<<<< HEAD
# set total counters
=======
# iterate over databases
$databasesProcessed = 0
>>>>>>> 1e4e024e
$global:totalObjectsProcessed = 0
$global:totalObjectsEncrypted = 0
$global:totalObjectsErrored = 0
$global:totalObjectsToProcess = 0
$global:totalTablesProcessed = 0
$global:totalTablesToProcess = 0
<<<<<<< HEAD

# get server\instance-level objects
Get-ServerObjectDdl -objects $server.LinkedServers -type LinkedServer

# get database-level objects
$databasesProcessed = 0
=======
>>>>>>> 1e4e024e
foreach ($database in $databases) {
    try {

        # set up this database directory
<<<<<<< HEAD
        Confirm-DirectoryExists -directory ($databaseDirectory = "$($instanceDirectory)\$($database.Name)")
=======
        Confirm-ExistingDirectory -name ($databaseDirectory = "$($instanceDirectory)\$($database.Name)")
>>>>>>> 1e4e024e

        # save this database summary
        [PSCustomObject]@{
            "Script Version" = $version
            "Run Date" = $startTime
            "Server" = $serverName
            "Instance" = $instanceName
            "Database" = $database.Name
            "Size (MB)" = $database.Size
            "Data Space Usage (KB)" = $database.DataSpaceUsage
            "Index Space Usage (KB)" = $database.IndexSpaceUsage
            "Space Available (KB)" = $database.SpaceAvailable
        } | Export-Csv -Path "$($ScriptDirectory)\database_summary.csv" -NoTypeInformation -Append
        Write-Host "Retrieved summary information for database '$($database.Name)'"

        # get object types
        Get-DatabaseObjectDdl -objects $database.Roles -type DatabaseRole
        Get-DatabaseObjectDdl -objects $database.ExtendedStoredProcedures -type ExtendedStoredProcedure
        Get-DatabaseObjectDdl -objects $database.ExternalDataSources -type ExternalDataSource
        Get-DatabaseObjectDdl -objects $database.ExternalFileFormats -type ExternalFileFormat
        Get-DatabaseObjectDdl -objects $database.ExternalLibraries -type ExternalLibrary
        Get-DatabaseObjectDdl -objects $database.Sequences -type Sequence
        Get-DatabaseObjectDdl -objects $database.Synonyms -type Synonym
        Get-DatabaseObjectDdl -objects $database.Schemas -type Schema
        Get-DatabaseObjectDdl -objects $database.StoredProcedures -type StoredProcedure
        Get-DatabaseObjectDdl -objects $database.Tables -type Table -isTableType
        Get-DatabaseObjectDdl -objects $database.UserDefinedAggregates -type UserDefinedAggregate
        Get-DatabaseObjectDdl -objects $database.UserDefinedDataTypes -type UserDefinedDataType
        Get-DatabaseObjectDdl -objects $database.UserDefinedFunctions -type UserDefinedFunction
        Get-DatabaseObjectDdl -objects $database.UserDefinedTableTypes -type UserDefinedTableType
        Get-DatabaseObjectDdl -objects $database.UserDefinedTypes -type UserDefinedType
        Get-DatabaseObjectDdl -objects $database.Views -type View

        $databasesProcessed += 1
    }
    catch {
        Write-Warning $_
    }
}

$endTime = Get-Date
Write-Host "[ $($MyInvocation.MyCommand.Name) processed $($databasesProcessed) out of $($databases.Count) databases on instance '$($ServerInstance)' in $(New-TimeSpan -Start $startTime -End $endTime) ]"
Write-Host "[ $($global:totalObjectsProcessed) of $($global:totalObjectsToProcess) total database objects retrieved ($($global:totalObjectsEncrypted) encrypted, $($global:totalObjectsErrored) errors) ]"
Write-Host "[ $($global:totalTablesProcessed) of $($global:totalTablesToProcess) total tables retrieved ]"

<<<<<<< HEAD
exit 0
=======
exit 0
>>>>>>> 1e4e024e
<|MERGE_RESOLUTION|>--- conflicted
+++ resolved
@@ -1,867 +1,675 @@
-﻿#
-<<<<<<< HEAD
-# version 2.1 Derrick Cole, Snowflake Computing
-=======
-# version 1.9 Derrick Cole, Snowflake Computing
->>>>>>> 1e4e024e
-#
-# see co-located Revision-History.txt for additional information
-#
-
-<#
-    .SYNOPSIS
-    Extracts object DDL from a SQL Server instance.
-
-    .DESCRIPTION
-    Connects to an instance of SQL Server and, for each database/schema that survives inclusion/exclusion filters, retrieves object Data Definition Language (DDL) to files in a specified directory.
-
-<<<<<<< HEAD
-    .PARAMETER ServerName
-    The server to connect to.  Default is to connect to the server executing the script (i.e., localhost).
-    
-    .PARAMETER InstanceName
-    The named instance to use on **ServerName**.  Default is to use the default instance on **ServerName** (i.e., MSSQLSERVER).
-
-    .PARAMETER PortNumber
-    The port number to use on **ServerName**.  Overrides **InstanceName** if **InstanceName** is also specified.  Default is to not use a port number.
-
-    .PARAMETER UserName
-    The user name to use with SQL Authentication.  Default is to use the currently-logged-in user with Windows Authentication.
-
-    .PARAMETER Password
-    The password associated with **UserName** to use with SQL Authentication.  Default is to use the currently-logged-in user with Windows Authentication.
-
-    .PARAMETER ScriptDirectory
-    The top-level directory under which server-, instance-, database-, and object-related files are stored.  Default is '.\ScriptDirectory'.
-
-    .PARAMETER IncludeDatabases
-    Which database(s) to include via a comma-delimited list of patterns (using PowerShell -match syntax).  Default is to include all (other than SQL Server system databases; see **IncludeSystemDatabases**).
-
-    .PARAMETER ExcludeDatabases
-    Which database(s) to exclude via a comma-delimited list of patterns (using PowerShell -match syntax).  Default is to exclude none.
-
-    .PARAMETER IncludeSchemas
-    Which schema(s) to include via a comma-delimited list of patterns (using PowerShell -match syntax).  Default is to include all.
-
-    .PARAMETER ExcludeSchemas
-    Which schema(s) to exclude via a comma-delimited list of patterns (using PowerShell -match syntax).  Default is to exclude none.
-
-    .PARAMETER IncludeSystemDatabases
-    Specify whether to include SQL Server system databases when applying **IncludeDatabases** and **ExcludeDatabases** filters.  Default is to exclude SQL Server system databases.
-
-    .PARAMETER ExistingDirectoryAction
-    Specify whether to automatically 'delete' or 'keep' existing directories in **ScriptDirectory**.  Default is to interactively prompt whether to 'delete' or 'keep' each existing directory encountered.
-
-    .PARAMETER NoSysAdminAction
-    Specify whether to automatically 'stop' or 'continue' execution should the authenticated user not be a member of the 'sysadmin' group on **InstanceName** or if role membership cannot be determined.  Default is to interactively prompt whether to 'stop' or 'continue' execution.
-=======
-    .PARAMETER ServerInstance
-    Specifies the instance to use.  Format is [[<server>]\[<named_instance>]] (i.e., \<named_instance>, <server>, <server>\<named_instance>, or not specified).  If not specified, use the default instance on the local server.
-
-    .PARAMETER Port
-    Specifies the port to use when connecting to <server>.  Overrides a <named_instance> if specified in -ServerInstance and forces -UseTcp.  Default is none.
-
-    .PARAMETER UseTcp
-    Specify whether to use the TCP format when connecting to -ServerInstance. Default is to not use TCP format.
-
-    .PARAMETER UserName
-    Specifies the user name to use with SQL Authentication.  If not specified, use the current user with Windows Authentication.
-
-    .PARAMETER Password
-    Specifies the password associated with -UserName (otherwise prompted interactively if -UserName is specified).
-
-    .PARAMETER ScriptDirectory
-    Specifies the root directory under which server-, instance-, database-, and object-related files are stored.  Default is 'C:\MyScriptsDirectory'.
-
-    .PARAMETER IncludeDatabases
-    Specifies which database(s) to include via a comma-delimited list of patterns (using PowerShell -match syntax).  Default is to include all databases other than SQL Server system databases.
-
-    .PARAMETER ExcludeDatabases
-    Specifies which database(s) to exclude via a comma-delimited list of patterns (using PowerShell -match syntax).  Default is to exclude none.
-
-    .PARAMETER IncludeSchemas
-    Specifies which schema(s) to include via a comma-delimited list of patterns (using PowerShell -match syntax).  Default is to include all.
-
-    .PARAMETER ExcludeSchemas
-    Specifies which schema(s) to exclude via a comma-delimited list of patterns (using PowerShell -match syntax).  Default is to exclude none.
-
-    .PARAMETER IncludeSystemDatabases
-    Specify whether to include SQL Server system databases prior to applying inclusion/exclusion filters.  Default is false.
-
-    .PARAMETER ExistingDirectoryAction
-    Specify whether to (non-interactively) 'delete' or 'keep' existing directories where encountered.  Default is to prompt interactively.
-
-    .PARAMETER NoSysAdminAction
-    Specify whether to (non-interactively) 'stop' or 'continue' when the -UserName does not have the sysadmin role on -ServerInstance.  Default is to prompt interactively.
->>>>>>> 1e4e024e
-
-    .INPUTS
-    None.  You cannot pipe objects to this script.
-
-    .OUTPUTS
-    System.String.
-
-    .NOTES
-    It is HIGHLY RECOMMENDED that the user connecting to the instance have the sysadmin server role.  The script checks for this and warns if not the case, as errors or an incomplete extract may result.
-    The database object types retrieved by this script are relative to SQL Server 2019.  Prior versions of SQL Server may produce a benign "can not find an overload for EnumObjects" error during extraction.  This can be ignored.
-    The current version of this script does not support named pipe connections.
-
-    .LINK
-<<<<<<< HEAD
-    For more information on the Microsoft SqlServer SMO assemblies used by this script, please visit: https://docs.microsoft.com/en-us/sql/relational-databases/server-management-objects-smo/installing-smo
-
-    .LINK
-    For more information on PowerShell match syntax, please visit: https://docs.microsoft.com/en-us/powershell/module/microsoft.powershell.core/about/about_regular_expressions
-=======
-    For more information on the Microsoft SqlServer SMO assemblies used by this script, please visit: https://docs.microsoft.com/en-us/sql/relational-databases/server-management-objects-smo/installing-smo?view=sql-server-ver15
->>>>>>> 1e4e024e
-
-#>
-
-[CmdletBinding(PositionalBinding=$false)]
-param(
-<<<<<<< HEAD
-    [string]$ServerName,
-    [string]$InstanceName,
-    [string]$PortNumber,
-    [string]$UserName,
-    [string]$Password,
-    [string]$ScriptDirectory,
-    [string[]]$IncludeDatabases,
-    [string[]]$ExcludeDatabases,
-    [string[]]$IncludeSchemas,
-    [string[]]$ExcludeSchemas,
-    [switch]$IncludeSystemDatabases,
-=======
-    [string]$ServerInstance = '(local)',
-    [string]$Port = '',
-    [switch]$UseTcp = $false,
-    [string]$UserName = '',
-    [string]$Password = '',
-    [string]$ScriptDirectory = 'C:\MyScriptsDirectory',
-    [string[]]$IncludeDatabases = '.*',
-    [string[]]$ExcludeDatabases = ' ',
-    [string[]]$IncludeSchemas = '.*',
-    [string[]]$ExcludeSchemas = ' ',
-    [switch]$IncludeSystemDatabases = $false,
->>>>>>> 1e4e024e
-    [ValidateSet('delete', 'keep')][string]$ExistingDirectoryAction,
-    [ValidateSet('continue', 'stop')][string]$NoSysAdminAction
-)
-
-# initialize
-set-psdebug -strict
-$ErrorActionPreference = 'stop'
-<<<<<<< HEAD
-$version = 'v2.0'
-=======
-$version = 'v1.9'
->>>>>>> 1e4e024e
-$hostName = $env:COMPUTERNAME
-$startTime = Get-Date
-Write-Host "[ $($MyInvocation.MyCommand.Name) version $($version) on $($hostName), start time $($startTime) ]"
-
-<<<<<<< HEAD
-function Get-Response {
-    param(
-        [string]$prompt,
-        [string]$defaultDisplayed,
-        [string]$defaultActual
-    )
-    $value = Read-Host -Prompt "$($prompt) [$($defaultDisplayed)]"
-    if ($value.Trim().Length -gt 0) { $value } else { $defaultActual }
-}
-
-function Get-Choice {
-    param(
-        [string]$prompt,
-        [string]$firstChoice,
-        [string]$secondChoice,
-        [string]$defaultChoice
-    )
-    do {
-        $value = Get-Response -prompt $prompt -defaultDisplayed $defaultChoice -defaultActual $defaultChoice
-    } while (!($value.Trim().ToUpper() -eq $firstChoice.Trim().ToUpper() -or $value.Trim().ToUpper() -eq $secondChoice.Trim().ToUpper()))
-    return $value.Trim().ToUpper()
-}
-
-function Get-Value {
-    param(
-        [string]$prompt
-    )
-    do {
-        $value = Read-Host -Prompt $prompt
-    } while ($value.Trim().Length -eq 0)
-    return $value
-}
-
-function Get-Password {
-    param(
-        [string]$prompt
-    )
-    $secureString = Read-Host -Prompt $prompt -AsSecureString
-    return [Runtime.InteropServices.Marshal]::PtrToStringAuto([Runtime.InteropServices.Marshal]::SecureStringToBSTR($secureString))
-}
-
-function Confirm-NoSysAdminAction {
-    param(
-        [string]$warning
-    )
-    Write-Warning $warning
-    if ('' -eq $NoSysAdminAction) {
-        if ('S' -eq (Get-Choice -prompt "[C]ontinue with extraction or [S]top?" -firstChoice 'C' -secondChoice 'S' -defaultChoice 'S')) { Exit 1 }
-    } else {
-        Write-Host "[C]ontinue with extraction or [S]top? $($NoSysAdminAction)"
-        if ('STOP' -eq $NoSysAdminAction.ToUpper()) { Exit 1 }
-    }
-}
-
-function Confirm-ExistingDirectoryAction {
-    param(
-        [string]$directory
-    )
-    Write-Warning "Directory $($directory) exists."
-    if ('' -eq $ExistingDirectoryAction) {
-        if ('K' -eq (Get-Choice -prompt "[K]eep existing directory or [D]elete?" -firstChoice 'K' -secondChoice 'D' -defaultChoice 'D')) {
-            return 'KEEP'
-        } else {
-            return 'DELETE'
-        }
-    } else {
-        Write-Host "[K]eep existing directory or [D]elete? $($ExistingDirectoryAction)"
-        return $ExistingDirectoryAction.ToUpper()
-    }
-}
-
-function Confirm-DirectoryExists {
-    param(
-        [string]$directory
-    )
-    if (Test-Path -Path $directory -PathType Container) {
-        if ('DELETE' -eq (Confirm-ExistingDirectoryAction -directory $directory)) {
-            try {
-                Remove-Item -Path $directory -Recurse
-                Write-Host "Deleted directory '$($directory)'"
-            }
-            catch {
-                Write-Warning "Error deleting directory '$($directory)': $_"
-=======
-function Confirm-NextAction {
-    param(
-        [string]$prompt,
-        [string]$first,
-        [string]$second,
-        [string]$action
-    )
-    $prompt = "Please enter action to take ['$($first)' or '$($second)']"
-    if (!($action.ToLower() -eq $first -or $action.ToLower() -eq $second)) {
-        While (!($action.ToLower() -eq $first -or $action.ToLower() -eq $second)) {
-            $action = Read-Host -prompt $prompt
-        }
-    } else {
-        Write-Host "$($prompt): $($action)"
-    }
-    return $action.ToLower()
-}
-
-function Confirm-ExistingDirectory {
-    param(
-        [string]$name
-    )
-    if (Test-Path -Path $name -PathType Container) {
-        Write-Warning "Directory $($name) exists"
-        if ((Confirm-NextAction -first 'delete' -second 'keep' -action $ExistingDirectoryAction) -eq 'delete') {
-            try {
-                Remove-Item -Path $name -Recurse
-                Write-Host "Deleted directory '$($name)'"
-            }
-            catch {
-                Write-Warning "Error deleting directory '$($name)': $_"
->>>>>>> 1e4e024e
-                Exit 1
-            }
-        }
-    }
-<<<<<<< HEAD
-    if (!(Test-Path -Path $directory -PathType Container)) {
-        try {
-            $null = New-Item -Path $directory -ItemType Directory -Force
-            Write-Host "Created directory '$($directory)'"
-        }
-        catch {
-            Write-Warning "Error creating directory '$($directory)': $_"
-=======
-    if (!(Test-Path -Path $name -PathType Container)) {
-        try {
-            $null = New-Item -Path $name -ItemType Directory -Force
-            Write-Host "Created directory '$($name)'"
-        }
-        catch {
-            Write-Warning "Error creating directory '$($name)': $_"
->>>>>>> 1e4e024e
-            Exit 1
-        }
-    }
-}
-
-<<<<<<< HEAD
-=======
-function Get-Param {
-    param(
-        [string]$name,
-        [string]$prompt,
-        [switch]$isPassword = $false
-    )
-    if ($name.Length -eq 0) {
-        switch($isPassword) {
-            $true {
-                $secureString = Read-Host -Prompt $prompt -AsSecureString
-                $name = [Runtime.InteropServices.Marshal]::PtrToStringAuto([Runtime.InteropServices.Marshal]::SecureStringToBSTR($secureString))
-            }
-            $false { $name = Read-Host -Prompt $prompt }
-        }
-    }
-    return $name
-}
-
->>>>>>> 1e4e024e
-# check powershell version
-$minimumPowerShellVersionNumber = 5
-switch($PSVersionTable.PSVersion.Major -ge $minimumPowerShellVersionNumber) {
-    $true { Write-Host "PowerShell $($PSVersionTable.PSVersion) installed." }
-    $false {
-        Write-Warning "PowerShell $($minimumPowerShellVersionNumber).0 or later required."
-        Exit 1
-    }
-}
-
-# load required assemblies
-$requiredModule = "SqlServer"
-$requiredAssemblies = @(
-    "Smo",
-    "ConnectionInfo",
-    "SqlClrProvider",
-    "Management.Sdk.Sfc",
-    "SqlEnum",
-    "Dmf.Common"
-)
-try {
-    foreach ($requiredAssembly in $requiredAssemblies) {
-        if ($null -eq [System.Reflection.Assembly]::LoadWithPartialName("Microsoft.$($requiredModule).$($requiredAssembly)")) { throw }
-    }
-    Write-Host "Required assemblies loaded."
-}
-catch {
-    Write-Warning "Required assemblies not loaded."
-    Write-Host @"
-As PowerShell Administrator, please execute the following on $($hostname):
-
-"@
-    if ($null -eq (Get-Module -ListAvailable -Name $requiredModule)) {
-        Write-Host @"
-    # answer 'Y' in response to any prompts received
-    Install-Module -Name $($requiredModule) -AllowClobber
-
-"@
-    }
-    Write-Host @"
-    # ensure the required $($requiredModule) assemblies are published to the Global Assembly Cache
-    `$requiredAssemblies = @("$($requiredAssemblies -Join '", "')")
-    `$modulePath = [System.IO.Path]::GetDirectoryName((Get-Module -ListAvailable -Name $($requiredModule)).Path)
-    [System.Reflection.Assembly]::LoadWithPartialName("System.EnterpriseServices") | Out-Null
-    `$publish = New-Object System.EnterpriseServices.Internal.Publish
-    Foreach (`$requiredAssembly in `$requiredAssemblies) { `$publish.GacInstall("`$(`$modulePath)\Microsoft.$($requiredModule).`$(`$requiredAssembly).dll") }
-
-Once the above action(s) are executed successfully on $($hostname) as PowerShell Administrator, please open a new PowerShell session on $($hostname) and re-execute the extraction script.
-"@
-    Write-Warning "If circumstances prevent taking any of the above action(s) on devices like $($hostname), the extraction script must be executed on a device running SQL Server."
-    Exit 1
-}
-
-<<<<<<< HEAD
-# confirm parameter values if overrides not specified on the command line
-if (!($PSBoundParameters.ContainsKey('ServerName'))) {
-    $ServerName = Get-Response -prompt 'Enter the server name to connect to' -defaultDisplayed $hostname -defaultActual $hostname
-}
-if (!($PSBoundParameters.ContainsKey('InstanceName') -and $PSBoundParameters.ContainsKey('PortNumber'))) {
-    $choice = Get-Choice -prompt "Use [N]ame or [P]ort number to specify instance on $($ServerName)?" -firstChoice 'N' -secondChoice 'P' -defaultChoice 'N'
-    if ($choice -eq 'P') {
-        $PortNumber = Get-Value -prompt 'Enter the instance port number'
-        $InstanceName = ''
-    } else {
-        $InstanceName = Get-Response -prompt 'Enter the instance name' -defaultDisplayed 'default instance' -defaultActual ''
-    }
-} elseif ($PSBoundParameters.ContainsKey('PortNumber')) {
-    $InstanceName = ''
-}
-if (!($PSBoundParameters.ContainsKey('UserName') -and $PSBoundParameters.ContainsKey('Password'))) {
-    $choice = Get-Choice -prompt "Use [W]indows or [S]QL Server authentication to connect to $($ServerName)?" -firstChoice 'W' -secondChoice 'S' -defaultChoice 'W'
-    if ($choice -eq 'S') {
-        $UserName = Get-Value -prompt "Enter the user name to connect to $($ServerName)"
-        $Password = Get-Password -prompt "Enter the password for $($UserName)"
-    }
-} elseif ($PSBoundParameters.ContainsKey('UserName') -and !($PSBoundParameters.ContainsKey('Password'))) {
-    $Password = Get-Password -prompt "Enter the password for $($UserName)"
-} elseif ($PSBoundParameters.ContainsKey('Password') -and !($PSBoundParameters.ContainsKey('UserName'))) {
-    $UserName = Get-Value -prompt "Enter the user name to connect to $($ServerName)"
-}
-if (!($PSBoundParameters.ContainsKey('ScriptDirectory'))) {
-    $ScriptDirectory = "$($pwd)\ScriptDirectory"
-    $ScriptDirectory = Get-Response -prompt 'Enter the script output directory' -defaultDisplayed $ScriptDirectory -defaultActual $ScriptDirectory
-}
-if (!($PSBoundParameters.ContainsKey('IncludeDatabases'))) {
-    $IncludeDatabases = Get-Response -prompt "Enter comma-delimited set of databases to include" -defaultDisplayed 'All' -defaultActual '.*'
-}
-if (!($PSBoundParameters.ContainsKey('ExcludeDatabases'))) {
-    $ExcludeDatabases = Get-Response -prompt "Enter comma-delimited set of databases to exclude" -defaultDisplayed 'None' -defaultActual ' '
-}
-if (!($PSBoundParameters.ContainsKey('IncludeSchemas'))) {
-    $IncludeSchemas = Get-Response -prompt "Enter comma-delimited set of schemas to include" -defaultDisplayed 'All' -defaultActual '.*'
-}
-if (!($PSBoundParameters.ContainsKey('ExcludeSchemas'))) {
-    $ExcludeSchemas = Get-Response -prompt "Enter comma-delimited set of schemas to exclude" -defaultDisplayed 'None' -defaultActual ' '
-}
-if (!($PSBoundParameters.ContainsKey('IncludeSystemDatabases'))) {
-    $choice = Get-Choice -prompt "Include SQL Server system databases? [Y]es/[N]o" -firstChoice 'Y' -secondChoice 'N' -defaultChoice 'N'
-    $IncludeSystemDatabases = switch($choice) {
-        'Y' { $true }
-        default { $false }
-    }
-}
-
-# initiate a (TCP) connection to (specified/unspecified) port else to (default/named) instance on (local/remote) server using (Windows/SQL) authentication
-try {
-    $connectionString = @{
-        "Data Source" = "$(if ('' -ne $PortNumber) { 'tcp:' } else { '' })$(if ($ServerName -eq $hostname) { '(local)' } else { $ServerName })$(if ('' -ne $PortNumber) { ",$($PortNumber)" } elseif ($InstanceName.length -gt 0) { "\$($InstanceName)" } else { '' })"
-        "Integrated Security" = "True"
-        "Persist Security Info" = "False"
-        "MultipleActiveResultSets" = "False"
-        "Encrypt" = "False"
-        "TrustServerCertificate" = "False"
-        "Connection Timeout" = "30"
-    }
-    if ($UserName) {
-        $connectionString["Integrated Security"] = "False"
-        $connectionString["User ID"] = $UserName
-        $connectionString["Password"] = $Password
-    }
-    $connectionString = ($connectionString.GetEnumerator() | Foreach-Object { "$($_.Key)=$($_.Value)" }) -Join ";"
-
-=======
-# initiate a (TCP) connection to (specified/unspecified) port else to (default/named) instance on (local/remote) server using (Windows/SQL) authentication
-$serverName, $instanceName = $ServerInstance.split('\')
-if ($serverName.length -eq 0) { $serverName = '(local)' }
-if ('' -ne $Port) { $UseTcp = $true }
-$connectionString = @{
-    "Data Source" = "$(if ($UseTcp) { 'tcp:' } else { '' })$($serverName)$(if ('' -ne $Port) { ",$($Port)" } elseif ($instanceName.length -gt 0) { "\$($instanceName)" } else { '' })"
-    "Integrated Security" = "True"
-    "Persist Security Info" = "False"
-    "MultipleActiveResultSets" = "False"
-    "Encrypt" = "False"
-    "TrustServerCertificate" = "False"
-    "Connection Timeout" = "30"
-}
-if ($UserName) {
-    $connectionString["Integrated Security"] = "False"
-    $connectionString["User ID"] = $UserName
-    $connectionString["Password"] = Get-Param -name $Password -prompt "Please enter the password for '$($UserName)'" -isPassword
-}
-$connectionString = ($connectionString.GetEnumerator() | Foreach-Object { "$($_.Key)=$($_.Value)" }) -Join ";"
-if ($serverName -in '(local)', '.') { $serverName = $hostName }
-if ($instanceName.length -eq 0) { $instanceName = "MSSQLSERVER" }
-$ServerInstance = "$($serverName)\$($instanceName)"
-try {
->>>>>>> 1e4e024e
-    $sqlConnection = New-Object System.Data.SqlClient.SqlConnection $connectionString
-    $serverConnection = New-Object Microsoft.SqlServer.Management.Common.ServerConnection $sqlConnection
-    $server = New-Object Microsoft.SqlServer.Management.Smo.Server $serverConnection
-    switch($null -ne $server.Version) {
-<<<<<<< HEAD
-        $true {
-            try {
-                $sqlCommand = New-Object System.Data.SqlClient.SqlCommand
-                $sqlCommand.Connection = $sqlConnection
-                $sqlCommand.CommandTimeout = 0
-
-                # get actual server name and instance name
-                try {
-                    $sqlCommand.CommandText = @'
-declare
-	@e varchar(128) = cast(serverproperty('edition') as varchar(128));
-begin
-	select
-		case when lower(@e) like '%azure%' then serverproperty('servername') else serverproperty('machinename') end servername,
-		case when lower(@e) like '%azure%' then replace(@e, ' ', '_') else isnull(serverproperty('instancename'), 'MSSQLSERVER') end instancename;
-end
-'@
-                    $result = $sqlCommand.ExecuteReader()
-                    if ($result.Read()) {
-                        $ServerName = $result.GetValue(0)
-                        $InstanceName = $result.GetValue(1)
-                    } else {
-                        throw "'$($sqlCommand.CommandText)' returned no data, retaining supplied server/instance names."
-                    }
-                }
-                catch {
-                    Write-Warning $_
-                }
-                finally {
-                    $result.Close()
-                }
-                $ServerInstance = "$($ServerName)\$($InstanceName)"
-                Write-Host "Connected to instance '$($ServerInstance)' (SQL Server version $($server.Version))."
-
-                # check connected user for sysadmin role
-                $sysadmin = 'sysadmin'
-                try {
-                    $sqlCommand.CommandText = "select SUSER_NAME(), IS_SRVROLEMEMBER('$($sysadmin)')"
-                    $result = $sqlCommand.ExecuteReader()
-                    if ($result.Read()) {
-                        $suser_name = if ('' -ne $result.GetValue(0)) { " '$($result.GetValue(0))'" } else { '' }
-                        switch(1 -eq $result.GetValue(1)) {
-                            $true { Write-Host "User$($suser_name) has '$($sysadmin)' role on instance '$($ServerInstance)'." }
-                            $false { Confirm-NoSysAdminAction -warning "User$($suser_name) does not have '$($sysadmin)' role on instance '$($ServerInstance)'.  Extraction may be incomplete and/or errors may occur." }
-                        }
-                    } else {
-                        throw
-                    }
-                }
-                catch {
-                    Confirm-NoSysAdminAction -warning "Unable to obtain role memberships for user from instance '$($ServerInstance)'.  Extraction may be incomplete and/or errors may occur."
-                }
-                finally {
-                    $result.Close()
-                }
-            }
-            catch {
-                throw $_
-            }
-            finally {
-                $sqlCommand.Connection.Close()
-            }
-        }
-        $false { throw "Not connected to '$($ServerName)'" }
-=======
-        $true { Write-Host "Connected to '$($serverName)' (version $($server.Version))." }
-        $false { throw "Not connected to '$($serverName)'" }
->>>>>>> 1e4e024e
-    }
-}
-catch {
-    Write-Warning $_
-    Exit 1
-}
-
-<<<<<<< HEAD
-=======
-# check user role on server
-$sysadmin = "sysadmin"
-try {
-    $sqlCommand = New-Object System.Data.SqlClient.SqlCommand
-    $sqlCommand.Connection = $sqlConnection
-    $sqlCommand.CommandText = "select is_srvrolemember('$($sysadmin)')"
-    $sqlCommand.CommandTimeout = 0
-    $isSrvRoleMember = $sqlCommand.ExecuteReader()
-    if ($isSrvRoleMember.Read()) {
-        switch(1 -eq $isSrvRoleMember.GetValue(0)) {
-            $true { Write-Host "User has '$($sysadmin)' role on instance '$($ServerInstance)'." }
-            $false {
-                Write-Warning "User does not have '$($sysadmin)' role on instance '$($ServerInstance)'.  Extraction may be incomplete and/or errors may occur."
-                if ((Confirm-NextAction -first 'stop' -second 'continue' -action $NoSysAdminAction) -eq 'stop') { Exit 1 }
-            }
-        }
-    } else {
-        throw
-    }
-}
-catch {
-    Write-Warning "Unable to obtain role memberships for user from instance '$($ServerInstance)'.  Extraction may be incomplete and/or errors may occur."
-    if ((Confirm-NextAction -first 'stop' -second 'continue' -action $NoSysAdminAction) -eq 'stop') { Exit 1 }
-}
-finally {
-    $sqlCommand.Connection.Close()
-}
-
->>>>>>> 1e4e024e
-# initialize scripter
-try {
-    $scripter = New-Object Microsoft.SqlServer.Management.Smo.Scripter $serverConnection
-    $scripter.Options.ToFileOnly = $true
-    $scripter.Options.AppendToFile = $true
-    $scripter.Options.DRIAll = $true
-    $scripter.Options.Indexes = $true
-    $scripter.Options.Triggers = $true
-    $scripter.Options.ScriptBatchTerminator = $true
-    $scripter.Options.ExtendedProperties = $true
-    Write-Host "Scripter object initialized."
-}
-catch {
-    Write-Warning "Error initializing scripter object: $_"
-    Exit 1
-}
-
-# set up initial directories
-<<<<<<< HEAD
-Confirm-DirectoryExists -directory $ScriptDirectory
-Confirm-DirectoryExists -directory ($instanceDirectory = "$($ScriptDirectory)\$($ServerInstance)")
-=======
-Confirm-ExistingDirectory -name $ScriptDirectory
-Confirm-ExistingDirectory -name ($instanceDirectory = "$($ScriptDirectory)\$($serverName)\$($instanceName)")
->>>>>>> 1e4e024e
-
-# save server summary
-[PSCustomObject]@{
-    "Script Version" = $version
-    "Run Date" = $startTime
-    "Server" = $serverName
-    "Instance" = $instanceName
-    "Version" = $server.Version
-    "Product Level" = $server.ProductLevel
-    "Update Level" = $server.UpdateLevel
-    "Host Platform" = $server.HostPlatform
-    "Host Distribution" = $server.HostDistribution
-} | Export-Csv -Path "$($ScriptDirectory)\server_summary.csv" -NoTypeInformation -Append
-
-# get databases
-if ($server.Databases.Count -gt 0) {
-    $databases = $server.Databases | Where-Object { ($_.Name -match ($IncludeDatabases -Join "|")) -and (!$_.IsSystemObject -or $IncludeSystemDatabases) -and ($_.Name -notmatch ($ExcludeDatabases -Join "|")) }
-    if ($databases.Count -eq 0) {
-        Write-Warning "Existing databases on '$($ServerInstance)' did not survive specified inclusion/exclusion criteria."
-        Exit 1
-    }
-} else {
-    Write-Warning "No databases found on '$($ServerInstance)'."
-    Exit 1
-}
-
-<<<<<<< HEAD
-function Get-ServerObjectDdl {
-    param(
-        [object[]]$objects,
-        [string]$type
-    )
-
-    try {
-        if ($objects.Count -eq 0) { throw "No objects of type '$($type)' found in instance '$($ServerInstance)'" }
-
-        # start with fresh extraction of this database object type
-        $urnCollection = New-Object Microsoft.SqlServer.Management.Smo.UrnCollection
-        $scripterFile = "$($instanceDirectory)\DDL_$($type).sql"
-        Remove-Item -Path $scripterFile -ErrorAction Ignore
-        $scripter.Options.Filename = $scripterFile
-
-        $objectsProcessed = 0
-        $objectsErrored = 0
-        foreach ($object in $objects) {
-            try {
-                # save object summary
-                [PSCustomObject]@{
-                    "Script Version" = $version
-                    "Run Date" = $startTime
-                    "Server" = $serverName
-                    "Instance" = $instanceName
-                    "Database" = $null
-                    "Schema" = $null
-                    "Name" = $object.Name
-                    "Type" = $type
-                    "Encrypted" = $false
-                    "DDL File" = $scripterFile
-                } | Export-Csv -Path "$($ScriptDirectory)\object_inventory.csv" -NoTypeInformation -Append
-
-                $urnCollection.add($object.urn)
-                $objectsProcessed += 1
-            }
-            catch {
-                $objectsErrored += 1
-                Write-Warning $_
-            }
-        }
-        if ($objectsProcessed -gt 0) {
-            $scripter.script($urnCollection)
-        }
-        Write-Host "Retrieved $($objectsProcessed) of $($objects.Count) object(s) of type '$($type)' ($($objectsErrored) errors) from instance '$($ServerInstance)'"
-        $global:totalObjectsProcessed += $objectsProcessed
-        $global:totalObjectsErrored += $objectsErrored
-        $global:totalObjectsToProcess += $objects.Count
-    }
-    catch {
-        Write-Warning $_
-    }
-}
-
-=======
->>>>>>> 1e4e024e
-function Get-DatabaseObjectDdl {
-    param(
-        [object[]]$objects,
-        [string]$type,
-        [switch]$isTableType = $false
-    )
-
-    try {
-        $objectsToProcess = $objects |
-            Where-Object { !($_.Name[0] -eq "#") } |
-            Where-Object { !($_.DatabaseObjectTypes -eq "Schema" -and ($_.Name -eq "sys" -or $_.Name -eq "INFORMATION_SCHEMA")) } |
-            Where-Object { !($_.Schema -eq "sys" -or $_.Schema -eq "INFORMATION_SCHEMA") } |
-            Where-Object { $_.Schema -match ($IncludeSchemas -Join "|") -and $_.Schema -notmatch ($ExcludeSchemas -Join "|") }
-        if ($objectsToProcess.Count -eq 0) { throw "No objects of type '$($type)' found in database '$($database.Name)'" }
-
-        # start with fresh extraction of this database object type
-        $urnCollection = New-Object Microsoft.SqlServer.Management.Smo.UrnCollection
-        $scripterFile = "$($databaseDirectory)\DDL_$($type).sql"
-        Remove-Item -Path $scripterFile -ErrorAction Ignore
-        $scripter.Options.Filename = $scripterFile
-
-        $objectsProcessed = 0
-        $objectsEncrypted = 0
-        $objectsErrored = 0
-        foreach ($object in $objectsToProcess) {
-            try {
-                $encrypted = $object.IsEncrypted -or $false
-                $ddlFile = if ($encrypted) { $null } else { $scripterFile }
-
-                # save object summary
-                [PSCustomObject]@{
-                    "Script Version" = $version
-                    "Run Date" = $startTime
-                    "Server" = $serverName
-                    "Instance" = $instanceName
-                    "Database" = $database.Name
-                    "Schema" = $object.Schema
-                    "Name" = $object.Name
-                    "Type" = $type
-                    "Encrypted" = $encrypted
-                    "DDL File" = $ddlFile
-                } | Export-Csv -Path "$($ScriptDirectory)\object_inventory.csv" -NoTypeInformation -Append
-
-                switch($encrypted) {
-                    $true {
-                        $objectsEncrypted += 1
-                        Write-Warning "object '$($database.Name).$($object.Schema).$($object.Name)' encrypted, not retrieved"
-                    }
-                    $false {
-                        if ($isTableType) {
-
-                            # save table summary
-                            [PSCustomObject]@{
-                                "Script Version" = $version
-                                "Run Date" = $startTime
-                                "Server" = $serverName
-                                "Instance" = $instanceName
-                                "Database" = $database.Name
-                                "Schema" = $object.Schema
-                                "Name" = $object.Name
-                                "Data Space Used (KB)" = $object.DataSpaceUsed
-                                "Index Space Used (KB)" = $object.IndexSpaceUsed
-                                "Row Count" = $object.RowCount
-                            } | Export-Csv -Path "$($ScriptDirectory)\table_summary.csv" -NoTypeInformation -Append
-                        }
-
-                        $urnCollection.add($object.urn)
-                        $objectsProcessed += 1
-                    }
-                }
-            }
-            catch {
-                $objectsErrored += 1
-                Write-Warning $_
-            }
-        }
-        if ($objectsProcessed -gt 0) {
-            $scripter.script($urnCollection)
-        }
-        Write-Host "Retrieved $($objectsProcessed) of $($objectsToProcess.Count) object(s) of type '$($type)' ($($objectsEncrypted) encrypted, $($objectsErrored) errors) from database '$($database.Name)'"
-        $global:totalObjectsProcessed += $objectsProcessed
-        $global:totalObjectsEncrypted += $objectsEncrypted
-        $global:totalObjectsErrored += $objectsErrored
-        $global:totalObjectsToProcess += $objectsToProcess.Count
-        if ($isTableType) {
-            $global:totalTablesProcessed += $objectsProcessed
-            $global:totalTablesToProcess += $objectsToProcess.Count
-        }
-    }
-    catch {
-        Write-Warning $_
-    }
-}
-
-<<<<<<< HEAD
-# set total counters
-=======
-# iterate over databases
-$databasesProcessed = 0
->>>>>>> 1e4e024e
-$global:totalObjectsProcessed = 0
-$global:totalObjectsEncrypted = 0
-$global:totalObjectsErrored = 0
-$global:totalObjectsToProcess = 0
-$global:totalTablesProcessed = 0
-$global:totalTablesToProcess = 0
-<<<<<<< HEAD
-
-# get server\instance-level objects
-Get-ServerObjectDdl -objects $server.LinkedServers -type LinkedServer
-
-# get database-level objects
-$databasesProcessed = 0
-=======
->>>>>>> 1e4e024e
-foreach ($database in $databases) {
-    try {
-
-        # set up this database directory
-<<<<<<< HEAD
-        Confirm-DirectoryExists -directory ($databaseDirectory = "$($instanceDirectory)\$($database.Name)")
-=======
-        Confirm-ExistingDirectory -name ($databaseDirectory = "$($instanceDirectory)\$($database.Name)")
->>>>>>> 1e4e024e
-
-        # save this database summary
-        [PSCustomObject]@{
-            "Script Version" = $version
-            "Run Date" = $startTime
-            "Server" = $serverName
-            "Instance" = $instanceName
-            "Database" = $database.Name
-            "Size (MB)" = $database.Size
-            "Data Space Usage (KB)" = $database.DataSpaceUsage
-            "Index Space Usage (KB)" = $database.IndexSpaceUsage
-            "Space Available (KB)" = $database.SpaceAvailable
-        } | Export-Csv -Path "$($ScriptDirectory)\database_summary.csv" -NoTypeInformation -Append
-        Write-Host "Retrieved summary information for database '$($database.Name)'"
-
-        # get object types
-        Get-DatabaseObjectDdl -objects $database.Roles -type DatabaseRole
-        Get-DatabaseObjectDdl -objects $database.ExtendedStoredProcedures -type ExtendedStoredProcedure
-        Get-DatabaseObjectDdl -objects $database.ExternalDataSources -type ExternalDataSource
-        Get-DatabaseObjectDdl -objects $database.ExternalFileFormats -type ExternalFileFormat
-        Get-DatabaseObjectDdl -objects $database.ExternalLibraries -type ExternalLibrary
-        Get-DatabaseObjectDdl -objects $database.Sequences -type Sequence
-        Get-DatabaseObjectDdl -objects $database.Synonyms -type Synonym
-        Get-DatabaseObjectDdl -objects $database.Schemas -type Schema
-        Get-DatabaseObjectDdl -objects $database.StoredProcedures -type StoredProcedure
-        Get-DatabaseObjectDdl -objects $database.Tables -type Table -isTableType
-        Get-DatabaseObjectDdl -objects $database.UserDefinedAggregates -type UserDefinedAggregate
-        Get-DatabaseObjectDdl -objects $database.UserDefinedDataTypes -type UserDefinedDataType
-        Get-DatabaseObjectDdl -objects $database.UserDefinedFunctions -type UserDefinedFunction
-        Get-DatabaseObjectDdl -objects $database.UserDefinedTableTypes -type UserDefinedTableType
-        Get-DatabaseObjectDdl -objects $database.UserDefinedTypes -type UserDefinedType
-        Get-DatabaseObjectDdl -objects $database.Views -type View
-
-        $databasesProcessed += 1
-    }
-    catch {
-        Write-Warning $_
-    }
-}
-
-$endTime = Get-Date
-Write-Host "[ $($MyInvocation.MyCommand.Name) processed $($databasesProcessed) out of $($databases.Count) databases on instance '$($ServerInstance)' in $(New-TimeSpan -Start $startTime -End $endTime) ]"
-Write-Host "[ $($global:totalObjectsProcessed) of $($global:totalObjectsToProcess) total database objects retrieved ($($global:totalObjectsEncrypted) encrypted, $($global:totalObjectsErrored) errors) ]"
-Write-Host "[ $($global:totalTablesProcessed) of $($global:totalTablesToProcess) total tables retrieved ]"
-
-<<<<<<< HEAD
-exit 0
-=======
-exit 0
->>>>>>> 1e4e024e
+#
+
+# version 2.1 Derrick Cole, Snowflake Computing
+
+#
+# see co-located Revision-History.txt for additional information
+#
+
+<#
+    .SYNOPSIS
+    Extracts object DDL from a SQL Server instance.
+
+    .DESCRIPTION
+    Connects to an instance of SQL Server and, for each database/schema that survives inclusion/exclusion filters, retrieves object Data Definition Language (DDL) to files in a specified directory.
+
+    .PARAMETER ServerName
+    The server to connect to.  Default is to connect to the server executing the script (i.e., localhost).
+    
+    .PARAMETER InstanceName
+    The named instance to use on **ServerName**.  Default is to use the default instance on **ServerName** (i.e., MSSQLSERVER).
+
+    .PARAMETER PortNumber
+    The port number to use on **ServerName**.  Overrides **InstanceName** if **InstanceName** is also specified.  Default is to not use a port number.
+
+    .PARAMETER UserName
+    The user name to use with SQL Authentication.  Default is to use the currently-logged-in user with Windows Authentication.
+
+    .PARAMETER Password
+    The password associated with **UserName** to use with SQL Authentication.  Default is to use the currently-logged-in user with Windows Authentication.
+
+    .PARAMETER ScriptDirectory
+    The top-level directory under which server-, instance-, database-, and object-related files are stored.  Default is '.\ScriptDirectory'.
+
+    .PARAMETER IncludeDatabases
+    Which database(s) to include via a comma-delimited list of patterns (using PowerShell -match syntax).  Default is to include all (other than SQL Server system databases; see **IncludeSystemDatabases**).
+
+    .PARAMETER ExcludeDatabases
+    Which database(s) to exclude via a comma-delimited list of patterns (using PowerShell -match syntax).  Default is to exclude none.
+
+    .PARAMETER IncludeSchemas
+    Which schema(s) to include via a comma-delimited list of patterns (using PowerShell -match syntax).  Default is to include all.
+
+    .PARAMETER ExcludeSchemas
+    Which schema(s) to exclude via a comma-delimited list of patterns (using PowerShell -match syntax).  Default is to exclude none.
+
+    .PARAMETER IncludeSystemDatabases
+    Specify whether to include SQL Server system databases when applying **IncludeDatabases** and **ExcludeDatabases** filters.  Default is to exclude SQL Server system databases.
+
+    .PARAMETER ExistingDirectoryAction
+    Specify whether to automatically 'delete' or 'keep' existing directories in **ScriptDirectory**.  Default is to interactively prompt whether to 'delete' or 'keep' each existing directory encountered.
+
+    .PARAMETER NoSysAdminAction
+    Specify whether to automatically 'stop' or 'continue' execution should the authenticated user not be a member of the 'sysadmin' group on **InstanceName** or if role membership cannot be determined.  Default is to interactively prompt whether to 'stop' or 'continue' execution.
+
+    .INPUTS
+    None.  You cannot pipe objects to this script.
+
+    .OUTPUTS
+    System.String.
+
+    .NOTES
+    It is HIGHLY RECOMMENDED that the user connecting to the instance have the sysadmin server role.  The script checks for this and warns if not the case, as errors or an incomplete extract may result.
+    The database object types retrieved by this script are relative to SQL Server 2019.  Prior versions of SQL Server may produce a benign "can not find an overload for EnumObjects" error during extraction.  This can be ignored.
+    The current version of this script does not support named pipe connections.
+
+    .LINK
+    For more information on the Microsoft SqlServer SMO assemblies used by this script, please visit: https://docs.microsoft.com/en-us/sql/relational-databases/server-management-objects-smo/installing-smo
+
+    .LINK
+    For more information on PowerShell match syntax, please visit: https://docs.microsoft.com/en-us/powershell/module/microsoft.powershell.core/about/about_regular_expressions
+
+
+
+[CmdletBinding(PositionalBinding=$false)]
+param(
+
+    [string]$ServerName,
+    [string]$InstanceName,
+    [string]$PortNumber,
+    [string]$UserName,
+    [string]$Password,
+    [string]$ScriptDirectory,
+    [string[]]$IncludeDatabases,
+    [string[]]$ExcludeDatabases,
+    [string[]]$IncludeSchemas,
+    [string[]]$ExcludeSchemas,
+    [switch]$IncludeSystemDatabases,
+
+    [ValidateSet('delete', 'keep')][string]$ExistingDirectoryAction,
+    [ValidateSet('continue', 'stop')][string]$NoSysAdminAction
+)
+
+# initialize
+set-psdebug -strict
+$ErrorActionPreference = 'stop'
+$version = 'v2.0'
+
+$hostName = $env:COMPUTERNAME
+$startTime = Get-Date
+Write-Host "[ $($MyInvocation.MyCommand.Name) version $($version) on $($hostName), start time $($startTime) ]"
+
+
+function Get-Response {
+    param(
+        [string]$prompt,
+        [string]$defaultDisplayed,
+        [string]$defaultActual
+    )
+    $value = Read-Host -Prompt "$($prompt) [$($defaultDisplayed)]"
+    if ($value.Trim().Length -gt 0) { $value } else { $defaultActual }
+}
+
+function Get-Choice {
+    param(
+        [string]$prompt,
+        [string]$firstChoice,
+        [string]$secondChoice,
+        [string]$defaultChoice
+    )
+    do {
+        $value = Get-Response -prompt $prompt -defaultDisplayed $defaultChoice -defaultActual $defaultChoice
+    } while (!($value.Trim().ToUpper() -eq $firstChoice.Trim().ToUpper() -or $value.Trim().ToUpper() -eq $secondChoice.Trim().ToUpper()))
+    return $value.Trim().ToUpper()
+}
+
+function Get-Value {
+    param(
+        [string]$prompt
+    )
+    do {
+        $value = Read-Host -Prompt $prompt
+    } while ($value.Trim().Length -eq 0)
+    return $value
+}
+
+function Get-Password {
+    param(
+        [string]$prompt
+    )
+    $secureString = Read-Host -Prompt $prompt -AsSecureString
+    return [Runtime.InteropServices.Marshal]::PtrToStringAuto([Runtime.InteropServices.Marshal]::SecureStringToBSTR($secureString))
+}
+
+function Confirm-NoSysAdminAction {
+    param(
+        [string]$warning
+    )
+    Write-Warning $warning
+    if ('' -eq $NoSysAdminAction) {
+        if ('S' -eq (Get-Choice -prompt "[C]ontinue with extraction or [S]top?" -firstChoice 'C' -secondChoice 'S' -defaultChoice 'S')) { Exit 1 }
+    } else {
+        Write-Host "[C]ontinue with extraction or [S]top? $($NoSysAdminAction)"
+        if ('STOP' -eq $NoSysAdminAction.ToUpper()) { Exit 1 }
+    }
+}
+
+function Confirm-ExistingDirectoryAction {
+    param(
+        [string]$directory
+    )
+    Write-Warning "Directory $($directory) exists."
+    if ('' -eq $ExistingDirectoryAction) {
+        if ('K' -eq (Get-Choice -prompt "[K]eep existing directory or [D]elete?" -firstChoice 'K' -secondChoice 'D' -defaultChoice 'D')) {
+            return 'KEEP'
+        } else {
+            return 'DELETE'
+        }
+    } else {
+        Write-Host "[K]eep existing directory or [D]elete? $($ExistingDirectoryAction)"
+        return $ExistingDirectoryAction.ToUpper()
+    }
+}
+
+function Confirm-DirectoryExists {
+    param(
+        [string]$directory
+    )
+    if (Test-Path -Path $directory -PathType Container) {
+        if ('DELETE' -eq (Confirm-ExistingDirectoryAction -directory $directory)) {
+            try {
+                Remove-Item -Path $directory -Recurse
+                Write-Host "Deleted directory '$($directory)'"
+            }
+            catch {
+                Write-Warning "Error deleting directory '$($directory)': $_"
+
+                Exit 1
+            }
+        }
+    }
+
+    if (!(Test-Path -Path $directory -PathType Container)) {
+        try {
+            $null = New-Item -Path $directory -ItemType Directory -Force
+            Write-Host "Created directory '$($directory)'"
+        }
+        catch {
+            Write-Warning "Error creating directory '$($directory)': $_"
+
+            Exit 1
+        }
+    }
+}
+
+
+# check powershell version
+$minimumPowerShellVersionNumber = 5
+switch($PSVersionTable.PSVersion.Major -ge $minimumPowerShellVersionNumber) {
+    $true { Write-Host "PowerShell $($PSVersionTable.PSVersion) installed." }
+    $false {
+        Write-Warning "PowerShell $($minimumPowerShellVersionNumber).0 or later required."
+        Exit 1
+    }
+}
+
+# load required assemblies
+$requiredModule = "SqlServer"
+$requiredAssemblies = @(
+    "Smo",
+    "ConnectionInfo",
+    "SqlClrProvider",
+    "Management.Sdk.Sfc",
+    "SqlEnum",
+    "Dmf.Common"
+)
+try {
+    foreach ($requiredAssembly in $requiredAssemblies) {
+        if ($null -eq [System.Reflection.Assembly]::LoadWithPartialName("Microsoft.$($requiredModule).$($requiredAssembly)")) { throw }
+    }
+    Write-Host "Required assemblies loaded."
+}
+catch {
+    Write-Warning "Required assemblies not loaded."
+    Write-Host @"
+As PowerShell Administrator, please execute the following on $($hostname):
+
+"@
+    if ($null -eq (Get-Module -ListAvailable -Name $requiredModule)) {
+        Write-Host @"
+    # answer 'Y' in response to any prompts received
+    Install-Module -Name $($requiredModule) -AllowClobber
+
+"@
+    }
+    Write-Host @"
+    # ensure the required $($requiredModule) assemblies are published to the Global Assembly Cache
+    `$requiredAssemblies = @("$($requiredAssemblies -Join '", "')")
+    `$modulePath = [System.IO.Path]::GetDirectoryName((Get-Module -ListAvailable -Name $($requiredModule)).Path)
+    [System.Reflection.Assembly]::LoadWithPartialName("System.EnterpriseServices") | Out-Null
+    `$publish = New-Object System.EnterpriseServices.Internal.Publish
+    Foreach (`$requiredAssembly in `$requiredAssemblies) { `$publish.GacInstall("`$(`$modulePath)\Microsoft.$($requiredModule).`$(`$requiredAssembly).dll") }
+
+Once the above action(s) are executed successfully on $($hostname) as PowerShell Administrator, please open a new PowerShell session on $($hostname) and re-execute the extraction script.
+"@
+    Write-Warning "If circumstances prevent taking any of the above action(s) on devices like $($hostname), the extraction script must be executed on a device running SQL Server."
+    Exit 1
+}
+
+# confirm parameter values if overrides not specified on the command line
+if (!($PSBoundParameters.ContainsKey('ServerName'))) {
+    $ServerName = Get-Response -prompt 'Enter the server name to connect to' -defaultDisplayed $hostname -defaultActual $hostname
+}
+if (!($PSBoundParameters.ContainsKey('InstanceName') -and $PSBoundParameters.ContainsKey('PortNumber'))) {
+    $choice = Get-Choice -prompt "Use [N]ame or [P]ort number to specify instance on $($ServerName)?" -firstChoice 'N' -secondChoice 'P' -defaultChoice 'N'
+    if ($choice -eq 'P') {
+        $PortNumber = Get-Value -prompt 'Enter the instance port number'
+        $InstanceName = ''
+    } else {
+        $InstanceName = Get-Response -prompt 'Enter the instance name' -defaultDisplayed 'default instance' -defaultActual ''
+    }
+} elseif ($PSBoundParameters.ContainsKey('PortNumber')) {
+    $InstanceName = ''
+}
+if (!($PSBoundParameters.ContainsKey('UserName') -and $PSBoundParameters.ContainsKey('Password'))) {
+    $choice = Get-Choice -prompt "Use [W]indows or [S]QL Server authentication to connect to $($ServerName)?" -firstChoice 'W' -secondChoice 'S' -defaultChoice 'W'
+    if ($choice -eq 'S') {
+        $UserName = Get-Value -prompt "Enter the user name to connect to $($ServerName)"
+        $Password = Get-Password -prompt "Enter the password for $($UserName)"
+    }
+} elseif ($PSBoundParameters.ContainsKey('UserName') -and !($PSBoundParameters.ContainsKey('Password'))) {
+    $Password = Get-Password -prompt "Enter the password for $($UserName)"
+} elseif ($PSBoundParameters.ContainsKey('Password') -and !($PSBoundParameters.ContainsKey('UserName'))) {
+    $UserName = Get-Value -prompt "Enter the user name to connect to $($ServerName)"
+}
+if (!($PSBoundParameters.ContainsKey('ScriptDirectory'))) {
+    $ScriptDirectory = "$($pwd)\ScriptDirectory"
+    $ScriptDirectory = Get-Response -prompt 'Enter the script output directory' -defaultDisplayed $ScriptDirectory -defaultActual $ScriptDirectory
+}
+if (!($PSBoundParameters.ContainsKey('IncludeDatabases'))) {
+    $IncludeDatabases = Get-Response -prompt "Enter comma-delimited set of databases to include" -defaultDisplayed 'All' -defaultActual '.*'
+}
+if (!($PSBoundParameters.ContainsKey('ExcludeDatabases'))) {
+    $ExcludeDatabases = Get-Response -prompt "Enter comma-delimited set of databases to exclude" -defaultDisplayed 'None' -defaultActual ' '
+}
+if (!($PSBoundParameters.ContainsKey('IncludeSchemas'))) {
+    $IncludeSchemas = Get-Response -prompt "Enter comma-delimited set of schemas to include" -defaultDisplayed 'All' -defaultActual '.*'
+}
+if (!($PSBoundParameters.ContainsKey('ExcludeSchemas'))) {
+    $ExcludeSchemas = Get-Response -prompt "Enter comma-delimited set of schemas to exclude" -defaultDisplayed 'None' -defaultActual ' '
+}
+if (!($PSBoundParameters.ContainsKey('IncludeSystemDatabases'))) {
+    $choice = Get-Choice -prompt "Include SQL Server system databases? [Y]es/[N]o" -firstChoice 'Y' -secondChoice 'N' -defaultChoice 'N'
+    $IncludeSystemDatabases = switch($choice) {
+        'Y' { $true }
+        default { $false }
+    }
+}
+
+# initiate a (TCP) connection to (specified/unspecified) port else to (default/named) instance on (local/remote) server using (Windows/SQL) authentication
+try {
+    $connectionString = @{
+        "Data Source" = "$(if ('' -ne $PortNumber) { 'tcp:' } else { '' })$(if ($ServerName -eq $hostname) { '(local)' } else { $ServerName })$(if ('' -ne $PortNumber) { ",$($PortNumber)" } elseif ($InstanceName.length -gt 0) { "\$($InstanceName)" } else { '' })"
+        "Integrated Security" = "True"
+        "Persist Security Info" = "False"
+        "MultipleActiveResultSets" = "False"
+        "Encrypt" = "False"
+        "TrustServerCertificate" = "False"
+        "Connection Timeout" = "30"
+    }
+    if ($UserName) {
+        $connectionString["Integrated Security"] = "False"
+        $connectionString["User ID"] = $UserName
+        $connectionString["Password"] = $Password
+    }
+    $connectionString = ($connectionString.GetEnumerator() | Foreach-Object { "$($_.Key)=$($_.Value)" }) -Join ";"
+
+
+    $sqlConnection = New-Object System.Data.SqlClient.SqlConnection $connectionString
+    $serverConnection = New-Object Microsoft.SqlServer.Management.Common.ServerConnection $sqlConnection
+    $server = New-Object Microsoft.SqlServer.Management.Smo.Server $serverConnection
+    switch($null -ne $server.Version) {
+
+        $true {
+            try {
+                $sqlCommand = New-Object System.Data.SqlClient.SqlCommand
+                $sqlCommand.Connection = $sqlConnection
+                $sqlCommand.CommandTimeout = 0
+
+                # get actual server name and instance name
+                try {
+                    $sqlCommand.CommandText = @'
+declare
+	@e varchar(128) = cast(serverproperty('edition') as varchar(128));
+begin
+	select
+		case when lower(@e) like '%azure%' then serverproperty('servername') else serverproperty('machinename') end servername,
+		case when lower(@e) like '%azure%' then replace(@e, ' ', '_') else isnull(serverproperty('instancename'), 'MSSQLSERVER') end instancename;
+end
+'@
+                    $result = $sqlCommand.ExecuteReader()
+                    if ($result.Read()) {
+                        $ServerName = $result.GetValue(0)
+                        $InstanceName = $result.GetValue(1)
+                    } else {
+                        throw "'$($sqlCommand.CommandText)' returned no data, retaining supplied server/instance names."
+                    }
+                }
+                catch {
+                    Write-Warning $_
+                }
+                finally {
+                    $result.Close()
+                }
+                $ServerInstance = "$($ServerName)\$($InstanceName)"
+                Write-Host "Connected to instance '$($ServerInstance)' (SQL Server version $($server.Version))."
+
+                # check connected user for sysadmin role
+                $sysadmin = 'sysadmin'
+                try {
+                    $sqlCommand.CommandText = "select SUSER_NAME(), IS_SRVROLEMEMBER('$($sysadmin)')"
+                    $result = $sqlCommand.ExecuteReader()
+                    if ($result.Read()) {
+                        $suser_name = if ('' -ne $result.GetValue(0)) { " '$($result.GetValue(0))'" } else { '' }
+                        switch(1 -eq $result.GetValue(1)) {
+                            $true { Write-Host "User$($suser_name) has '$($sysadmin)' role on instance '$($ServerInstance)'." }
+                            $false { Confirm-NoSysAdminAction -warning "User$($suser_name) does not have '$($sysadmin)' role on instance '$($ServerInstance)'.  Extraction may be incomplete and/or errors may occur." }
+                        }
+                    } else {
+                        throw
+                    }
+                }
+                catch {
+                    Confirm-NoSysAdminAction -warning "Unable to obtain role memberships for user from instance '$($ServerInstance)'.  Extraction may be incomplete and/or errors may occur."
+                }
+                finally {
+                    $result.Close()
+                }
+            }
+            catch {
+                throw $_
+            }
+            finally {
+                $sqlCommand.Connection.Close()
+            }
+        }
+        $false { throw "Not connected to '$($ServerName)'" }
+
+    }
+}
+catch {
+    Write-Warning $_
+    Exit 1
+}
+
+
+# initialize scripter
+try {
+    $scripter = New-Object Microsoft.SqlServer.Management.Smo.Scripter $serverConnection
+    $scripter.Options.ToFileOnly = $true
+    $scripter.Options.AppendToFile = $true
+    $scripter.Options.DRIAll = $true
+    $scripter.Options.Indexes = $true
+    $scripter.Options.Triggers = $true
+    $scripter.Options.ScriptBatchTerminator = $true
+    $scripter.Options.ExtendedProperties = $true
+    Write-Host "Scripter object initialized."
+}
+catch {
+    Write-Warning "Error initializing scripter object: $_"
+    Exit 1
+}
+
+# set up initial directories
+
+Confirm-DirectoryExists -directory $ScriptDirectory
+Confirm-DirectoryExists -directory ($instanceDirectory = "$($ScriptDirectory)\$($ServerInstance)")
+
+
+# save server summary
+[PSCustomObject]@{
+    "Script Version" = $version
+    "Run Date" = $startTime
+    "Server" = $serverName
+    "Instance" = $instanceName
+    "Version" = $server.Version
+    "Product Level" = $server.ProductLevel
+    "Update Level" = $server.UpdateLevel
+    "Host Platform" = $server.HostPlatform
+    "Host Distribution" = $server.HostDistribution
+} | Export-Csv -Path "$($ScriptDirectory)\server_summary.csv" -NoTypeInformation -Append
+
+# get databases
+if ($server.Databases.Count -gt 0) {
+    $databases = $server.Databases | Where-Object { ($_.Name -match ($IncludeDatabases -Join "|")) -and (!$_.IsSystemObject -or $IncludeSystemDatabases) -and ($_.Name -notmatch ($ExcludeDatabases -Join "|")) }
+    if ($databases.Count -eq 0) {
+        Write-Warning "Existing databases on '$($ServerInstance)' did not survive specified inclusion/exclusion criteria."
+        Exit 1
+    }
+} else {
+    Write-Warning "No databases found on '$($ServerInstance)'."
+    Exit 1
+}
+
+
+function Get-ServerObjectDdl {
+    param(
+        [object[]]$objects,
+        [string]$type
+    )
+
+    try {
+        if ($objects.Count -eq 0) { throw "No objects of type '$($type)' found in instance '$($ServerInstance)'" }
+
+        # start with fresh extraction of this database object type
+        $urnCollection = New-Object Microsoft.SqlServer.Management.Smo.UrnCollection
+        $scripterFile = "$($instanceDirectory)\DDL_$($type).sql"
+        Remove-Item -Path $scripterFile -ErrorAction Ignore
+        $scripter.Options.Filename = $scripterFile
+
+        $objectsProcessed = 0
+        $objectsErrored = 0
+        foreach ($object in $objects) {
+            try {
+                # save object summary
+                [PSCustomObject]@{
+                    "Script Version" = $version
+                    "Run Date" = $startTime
+                    "Server" = $serverName
+                    "Instance" = $instanceName
+                    "Database" = $null
+                    "Schema" = $null
+                    "Name" = $object.Name
+                    "Type" = $type
+                    "Encrypted" = $false
+                    "DDL File" = $scripterFile
+                } | Export-Csv -Path "$($ScriptDirectory)\object_inventory.csv" -NoTypeInformation -Append
+
+                $urnCollection.add($object.urn)
+                $objectsProcessed += 1
+            }
+            catch {
+                $objectsErrored += 1
+                Write-Warning $_
+            }
+        }
+        if ($objectsProcessed -gt 0) {
+            $scripter.script($urnCollection)
+        }
+        Write-Host "Retrieved $($objectsProcessed) of $($objects.Count) object(s) of type '$($type)' ($($objectsErrored) errors) from instance '$($ServerInstance)'"
+        $global:totalObjectsProcessed += $objectsProcessed
+        $global:totalObjectsErrored += $objectsErrored
+        $global:totalObjectsToProcess += $objects.Count
+    }
+    catch {
+        Write-Warning $_
+    }
+}
+
+
+function Get-DatabaseObjectDdl {
+    param(
+        [object[]]$objects,
+        [string]$type,
+        [switch]$isTableType = $false
+    )
+
+    try {
+        $objectsToProcess = $objects |
+            Where-Object { !($_.Name[0] -eq "#") } |
+            Where-Object { !($_.DatabaseObjectTypes -eq "Schema" -and ($_.Name -eq "sys" -or $_.Name -eq "INFORMATION_SCHEMA")) } |
+            Where-Object { !($_.Schema -eq "sys" -or $_.Schema -eq "INFORMATION_SCHEMA") } |
+            Where-Object { $_.Schema -match ($IncludeSchemas -Join "|") -and $_.Schema -notmatch ($ExcludeSchemas -Join "|") }
+        if ($objectsToProcess.Count -eq 0) { throw "No objects of type '$($type)' found in database '$($database.Name)'" }
+
+        # start with fresh extraction of this database object type
+        $urnCollection = New-Object Microsoft.SqlServer.Management.Smo.UrnCollection
+        $scripterFile = "$($databaseDirectory)\DDL_$($type).sql"
+        Remove-Item -Path $scripterFile -ErrorAction Ignore
+        $scripter.Options.Filename = $scripterFile
+
+        $objectsProcessed = 0
+        $objectsEncrypted = 0
+        $objectsErrored = 0
+        foreach ($object in $objectsToProcess) {
+            try {
+                $encrypted = $object.IsEncrypted -or $false
+                $ddlFile = if ($encrypted) { $null } else { $scripterFile }
+
+                # save object summary
+                [PSCustomObject]@{
+                    "Script Version" = $version
+                    "Run Date" = $startTime
+                    "Server" = $serverName
+                    "Instance" = $instanceName
+                    "Database" = $database.Name
+                    "Schema" = $object.Schema
+                    "Name" = $object.Name
+                    "Type" = $type
+                    "Encrypted" = $encrypted
+                    "DDL File" = $ddlFile
+                } | Export-Csv -Path "$($ScriptDirectory)\object_inventory.csv" -NoTypeInformation -Append
+
+                switch($encrypted) {
+                    $true {
+                        $objectsEncrypted += 1
+                        Write-Warning "object '$($database.Name).$($object.Schema).$($object.Name)' encrypted, not retrieved"
+                    }
+                    $false {
+                        if ($isTableType) {
+
+                            # save table summary
+                            [PSCustomObject]@{
+                                "Script Version" = $version
+                                "Run Date" = $startTime
+                                "Server" = $serverName
+                                "Instance" = $instanceName
+                                "Database" = $database.Name
+                                "Schema" = $object.Schema
+                                "Name" = $object.Name
+                                "Data Space Used (KB)" = $object.DataSpaceUsed
+                                "Index Space Used (KB)" = $object.IndexSpaceUsed
+                                "Row Count" = $object.RowCount
+                            } | Export-Csv -Path "$($ScriptDirectory)\table_summary.csv" -NoTypeInformation -Append
+                        }
+
+                        $urnCollection.add($object.urn)
+                        $objectsProcessed += 1
+                    }
+                }
+            }
+            catch {
+                $objectsErrored += 1
+                Write-Warning $_
+            }
+        }
+        if ($objectsProcessed -gt 0) {
+            $scripter.script($urnCollection)
+        }
+        Write-Host "Retrieved $($objectsProcessed) of $($objectsToProcess.Count) object(s) of type '$($type)' ($($objectsEncrypted) encrypted, $($objectsErrored) errors) from database '$($database.Name)'"
+        $global:totalObjectsProcessed += $objectsProcessed
+        $global:totalObjectsEncrypted += $objectsEncrypted
+        $global:totalObjectsErrored += $objectsErrored
+        $global:totalObjectsToProcess += $objectsToProcess.Count
+        if ($isTableType) {
+            $global:totalTablesProcessed += $objectsProcessed
+            $global:totalTablesToProcess += $objectsToProcess.Count
+        }
+    }
+    catch {
+        Write-Warning $_
+    }
+}
+
+
+# set total counters
+
+$global:totalObjectsProcessed = 0
+$global:totalObjectsEncrypted = 0
+$global:totalObjectsErrored = 0
+$global:totalObjectsToProcess = 0
+$global:totalTablesProcessed = 0
+$global:totalTablesToProcess = 0
+
+
+# get server\instance-level objects
+Get-ServerObjectDdl -objects $server.LinkedServers -type LinkedServer
+
+# get database-level objects
+$databasesProcessed = 0
+
+foreach ($database in $databases) {
+    try {
+
+        # set up this database directory
+
+        Confirm-DirectoryExists -directory ($databaseDirectory = "$($instanceDirectory)\$($database.Name)")
+
+
+        # save this database summary
+        [PSCustomObject]@{
+            "Script Version" = $version
+            "Run Date" = $startTime
+            "Server" = $serverName
+            "Instance" = $instanceName
+            "Database" = $database.Name
+            "Size (MB)" = $database.Size
+            "Data Space Usage (KB)" = $database.DataSpaceUsage
+            "Index Space Usage (KB)" = $database.IndexSpaceUsage
+            "Space Available (KB)" = $database.SpaceAvailable
+        } | Export-Csv -Path "$($ScriptDirectory)\database_summary.csv" -NoTypeInformation -Append
+        Write-Host "Retrieved summary information for database '$($database.Name)'"
+
+        # get object types
+        Get-DatabaseObjectDdl -objects $database.Roles -type DatabaseRole
+        Get-DatabaseObjectDdl -objects $database.ExtendedStoredProcedures -type ExtendedStoredProcedure
+        Get-DatabaseObjectDdl -objects $database.ExternalDataSources -type ExternalDataSource
+        Get-DatabaseObjectDdl -objects $database.ExternalFileFormats -type ExternalFileFormat
+        Get-DatabaseObjectDdl -objects $database.ExternalLibraries -type ExternalLibrary
+        Get-DatabaseObjectDdl -objects $database.Sequences -type Sequence
+        Get-DatabaseObjectDdl -objects $database.Synonyms -type Synonym
+        Get-DatabaseObjectDdl -objects $database.Schemas -type Schema
+        Get-DatabaseObjectDdl -objects $database.StoredProcedures -type StoredProcedure
+        Get-DatabaseObjectDdl -objects $database.Tables -type Table -isTableType
+        Get-DatabaseObjectDdl -objects $database.UserDefinedAggregates -type UserDefinedAggregate
+        Get-DatabaseObjectDdl -objects $database.UserDefinedDataTypes -type UserDefinedDataType
+        Get-DatabaseObjectDdl -objects $database.UserDefinedFunctions -type UserDefinedFunction
+        Get-DatabaseObjectDdl -objects $database.UserDefinedTableTypes -type UserDefinedTableType
+        Get-DatabaseObjectDdl -objects $database.UserDefinedTypes -type UserDefinedType
+        Get-DatabaseObjectDdl -objects $database.Views -type View
+
+        $databasesProcessed += 1
+    }
+    catch {
+        Write-Warning $_
+    }
+}
+
+$endTime = Get-Date
+Write-Host "[ $($MyInvocation.MyCommand.Name) processed $($databasesProcessed) out of $($databases.Count) databases on instance '$($ServerInstance)' in $(New-TimeSpan -Start $startTime -End $endTime) ]"
+Write-Host "[ $($global:totalObjectsProcessed) of $($global:totalObjectsToProcess) total database objects retrieved ($($global:totalObjectsEncrypted) encrypted, $($global:totalObjectsErrored) errors) ]"
+Write-Host "[ $($global:totalTablesProcessed) of $($global:totalTablesToProcess) total tables retrieved ]"
+
+
+exit 0
+